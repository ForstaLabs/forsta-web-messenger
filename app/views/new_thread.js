// vim: ts=4:sw=4:expandtab
/* global relay moment */

(function () {
    'use strict';

    self.F = self.F || {};
    const DELIM = '➕➕➕';  // Use special unicode delim to avoid conflicts.

    F.NewThreadView = F.View.extend({

        slugItemIdenter: 0,

        initialize: function() {
            this.tags = F.foundation.getTags();
            this.contacts = F.foundation.getContacts();
            /* Get notified of any relevant user/tag changes but debounce events to avoid
             * needless aggregation and layouts. */
            const debouncedOnChange = _.debounce(this.onChange.bind(this), 100);
            this.listenTo(this.tags, 'add remove reset change', debouncedOnChange);
            this.listenTo(this.contacts, 'add remove reset change', debouncedOnChange);
            this.loading = this.loadData();
        },

        render: async function() {
            this.$panel = $('#f-new-thread-panel');
            this.$fab = $('.f-start-new.f-opened');
            this.$fab.on('click', '.f-complete.icon:not(.off)', this.onCompleteClick.bind(this));
            this.$fab.on('click', '.f-cancel.icon', this.togglePanel.bind(this));
            this.$fab.on('click', '.f-support.icon', this.onSupportClick.bind(this));
            this.$fab.on('click', '.f-invite.icon', this.onInviteClick.bind(this));
            this.$fabClosed = $('.f-start-new.f-closed');
            this.$fabClosed.on('click', 'i:first-child,i:nth-child(2)', this.togglePanel.bind(this));
            this.$dropdown = this.$panel.find('.f-start-dropdown');
            this.$panel.find('.f-header-menu .ui.dropdown').dropdown();
            this.$menu = this.$dropdown.find('.menu .menu');
            this.$searchInput = this.$panel.find('input[name="search"]');
            this.$searchInput.on('input', this.onSearchInput.bind(this));
            this.$panel.find('.ui.menu > .item[data-tab]').tab();
            // Must use event capture here...
            this.$searchInput[0].addEventListener('keydown', this.onKeyDown.bind(this), true);
            this.dropdown = this.$dropdown.dropdown.bind(this.$dropdown);
            this.dropdown({
                fullTextSearch: 'exact',
                onChange: this.onSelectionChange.bind(this),
                onHide: () => false, // Always active.
                onLabelCreate: this.onLabelCreate,
                delimiter: DELIM
            });
            this.$announcement = this.$panel.find('.ui.checkbox');
            this.$announcement.checkbox();
            if (F.util.isCoarsePointer()) {
                this.$fab.addClass('open');
            }
            if (this.loading) {
                await this.loading;
                this.loading = undefined;
            }
            return this;
        },

        onLabelCreate: function(value, html) {
            const $el = this; // The jquery element to fillout is provided via scope.
            $el.find('.description').remove();
            return $el;
        },

        togglePanel: function() {
            const collapsed = !this.$panel.height();
            if (collapsed) {
                this.showPanel();
            } else {
                this.hidePanel();
            }
        },

        showPanel: async function() {
            $('nav > .ui.segment').scrollTop(0);
            this.$fabClosed.hide();
            this.$fab.show();
            this.dropdown('show');
            this.resetState();
            this.$panel.addClass('expanded');
            this.$panel.css({
                transition: 'max-height 400ms ease',
                maxHeight: '100vh'
            });
            if (this.loading) {
                this.$panel.find('.ui.dimmer').dimmer('show');
                await this.loading;
                this.$panel.find('.ui.dimmer').dimmer('hide');
                this.dropdown('show');
                this.resetState();
            }
            if (!F.util.isCoarsePointer()) {
                this.dropdown('focusSearch');
            }
        },

        hidePanel: function() {
            /* Smoother animation by reseting max-height to current value first. */
            this.$fab.hide();
            this.$fabClosed.show();
            this.$panel.css({
                transition: '',
                maxHeight: this.$panel.height() + 'px'
            });
            requestAnimationFrame(() => {
                this.$panel.removeClass('expanded');
                this.$panel.css({
                    transition: 'max-height 300ms ease',
                    maxHeight: '0'
                });
                this.$panel.css('max-height', '');
                this.resetState();
                this.adjustFAB();
            });
        },

        resetState: function() {
            this.$panel.find('.ui.dropdown').dropdown('restore defaults');
            this.resetSearch();
        },

        resetSearch: function() {
            this.$searchInput.val('');
            this.dropdown('filter', '');
            this.$dropdown.find('.scrolling.menu').scrollTop(0);
        },

        onKeyDown: async function(ev) {
            if (ev.keyCode === /*enter*/ 13) {
                if (ev.ctrlKey) {
                    ev.stopPropagation();
                    ev.preventDefault();
                    await this.onCompleteClick();
                } else if (this.dropdown('has allResultsFiltered')) {
                    const expression = relay.hub.sanitizeTags(this.dropdown('get query'));
                    ev.preventDefault();
                    ev.stopPropagation();
                    const id = `slugitem-${this.slugItemIdenter++}`;
                    const $item = $(`<div class="item" data-value="${expression}">` +
                                        `<i id="${id}" class="f-status icon loading notched circle"></i>` +
                                        `<div class="slug">${expression}</div>` +
                                    `</div>`);
                    this.dropdown('set selected', expression, $item);
                    this.resetSearch();
                    await this.verifyExpression(expression, id);
                }
            }
        },

        onChange: async function() {
            await F.queueAsync(this, this.loadData.bind(this));
        },

        verifyExpression: async function(expression, id) {
            const about = await F.atlas.resolveTagsFromCache(expression);
            let title;
            let icon;
            if (!about.warnings.length) {
                title = 'Verified';
                icon = 'green checkmark';
            } else if (about.universal) {
                title = 'Some problems detected';
                icon = 'yellow warning sign';
            } else {
                title = 'Invalid expression';
                icon = 'red warning circle';
            }
            const $icon = this.$panel.find(`#${id}`);
            $icon.attr('class', `icon ${icon}`).attr('title', title);
        },

        loadData: async function() {
            const updates = [];
            if (this.contacts.length) {
                updates.push('<div class="header"><i class="icon users"></i> Contacts</div>');
                for (const user of this.contacts.filter(x => !x.get('pending'))) {
                    const name = user.id === F.currentUser.id ? '<i>[You]</i>' : user.getName();
                    const tag = user.getTagSlug();
                    updates.push(`<div class="item" data-value="${tag}">` +
                                     `<img class="f-avatar ui image avatar" src="${(await user.getAvatar()).url}"/>` +
                                     `<div class="slug">${name}</div>` +
                                     `<div title="${tag}" class="description">${tag}</div>` +
                                 '</div>');
                }
            }
            if (this.tags.length) {
                updates.push('<div class="divider"></div>');
                updates.push('<div class="header"><i class="icon tags"></i> Tags</div>');
                const ourSlug = F.currentUser.getTagSlug().substr(1);
                const groupTags = this.tags.filter(x => !x.get('user') && x.get('slug') !== ourSlug);
                const tagHtml = await Promise.all(groupTags.map(async tag => {
                    const slug = tag.get('slug');
                    const memberCount = (await F.atlas.resolveTagsFromCache('@' + slug)).userids.length;
                    if (!memberCount) {
                        return '';
                    }
                    return `<div class="item" data-value="@${slug}">` +
                               `<div class="slug"><b>@</b>${slug}</div>` +
                               `<div class="description">${memberCount} members</div>` +
                           '</div>';
                }));
                updates.push(tagHtml.join(''));
            }
            this.$menu.html(updates.join(''));
        },

        getExpression: function() {
            const selected = [];
            for (const x of this.dropdown('get value').split(DELIM)) {
                const clean = x.trim();
                if (clean) {
                    selected.push(clean);
                }
            }
            const input = relay.hub.sanitizeTags(this.dropdown('get query'));
            if (selected.length && input) {
                return `${selected.join(' ')} ${input}`;
            } else {
                return selected.length ? selected.join(' ') : input;
            }
        },

        onSearchInput: function() {
            this.adjustFAB();
        },

        onSelectionChange: function() {
            this.resetSearch();
            this.adjustFAB();
            if (!F.util.isCoarsePointer() && this.$fab.is('visible')) {
                this.dropdown('focusSearch');
            }
        },

        adjustFAB: function() {
            const dis = 'grey off ellipsis horizontal';
            const en = 'green checkmark';
            if (this.getExpression()) {
                this.$fab.find('.f-complete.icon').removeClass(dis).addClass(en);
                if (this._fabEnState === false) {
                    this.$fab.transition('bounce');
                }
                this._fabEnState= true;
            } else {
                this.$fab.find('.f-complete.icon').removeClass(en).addClass(dis);
                this._fabEnState= false;
            }
        },

        onCompleteClick: async function() {
            await this.doComplete(this.getExpression());
        },

        onSupportClick: async function() {
            await this.doComplete('@support:forsta');
        },

        onInviteClick: async function() {
            this.hidePanel();
            const modal = new F.ModalView({
                header: 'Invite new member by SMS',
                icon: 'mobile',
                size: 'tiny',
                content: [
                    `<p>You can "pre-send" secure messages to people who haven't signed up for `,
                    `Forsta Messenger yet.  They will receive a simple SMS invitation text from `,
                    `Forsta that helps them sign-up with a free account.  Once they have finished `,
                    `sign-up your own device will securely encrypt any messages "pre-sent" to `,
                    `them after an end-to-end encrypted session is established.`,
                    `<div class="ui form">`,
                        `<div class="ui field inline">`,
                            `<label>SMS Invitee</label>`,
                            `<input type="text" placeholder="Phone Number"/>`,
                        `</div>`,
                        `<div class="ui error message">`,
                            `Phone number should include <b>area code</b> `,
                            `and country code if applicable.`,
                        `</div>`,
                    `</div>`
                ].join(''),
                actions: [{
                    class: 'approve blue',
                    label: 'Invite'
                }],
                options: {
<<<<<<< HEAD
                    onApprove: async () => {
                        const $input = modal.$modal.find('input');
                        let phone = $input.val().replace(/[^0-9]/g, '');
                        if (phone.length < 10) {
                            modal.$modal.find('.ui.form').addClass('error');
                            return false;
                        } else if (phone.length === 10) {
                            phone = '+1' + phone;
                        } else if (phone.length === 11) {
                            phone = '+' + phone;
                        }
                        const registered = await F.atlas.searchContacts({phone});
                        if (phone === F.currentUser.attributes.phone) {
                            const m = new F.ModalView({
                                icon: 'warning sign red',
                                header: 'Current phone matches entered phone',
                                content: 'Please select a different phone number',
                                actions: [{
                                    class: 'deny black',
                                    label: 'Cancel',
                                }]
                            });
                            await m.show();
                        } else if (registered.length > 0) {
                            this.suggestFromPhone(registered);
                        } else {
                            this.startInvite(phone);
                        }
=======
                    onApprove: () => {
                        /*
                        Note:
                        onApprove can't be async so we return false by default
                        and the window never closes until we specifically close
                        it through one of the potential invite from sms flows
                        */
                        (async () => {
                            const $input = modal.$modal.find('input');
                            let phone = $input.val().replace(/[^0-9]/g, '');
                            if (phone.length === 10) {
                                phone = '+1' + phone;
                            } else if (phone.length === 11) {
                                phone = '+' + phone;
                            }
                            const registered = await F.atlas.findUsers({phone});
                            if (phone === F.currentUser.attributes.phone) {
                                const m = new F.ModalView({
                                    icon: 'warning sign red',
                                    header: 'Current phone matches entered phone',
                                    content: 'Please select a different phone number',
                                    actions: [{
                                        class: 'deny black',
                                        label: 'Cancel',
                                    }]
                                });
                                await m.show();
                            } else if (phone.length !== 12) {
                                const m = new F.ModalView({
                                    icon: 'warning sign red',
                                    header: 'Not a valid phone number',
                                    content: 'Please select a different phone number',
                                    actions: [{
                                        class: 'deny black',
                                        label: 'Cancel',
                                    }]
                                });
                                await m.show();
                            } else if (registered.length > 0) {
                                this.suggestFromPhone(registered);
                            } else {
                                this.startInvite(phone);
                            }
                        })().then(() => $('.modal').modal('hide')).catch(()=> $('.modal').modal('hide'));
                        return false;
>>>>>>> 41dedb12
                    }
                }
            });
            await modal.show();
            modal.$modal.find('input')[0].addEventListener('keydown', ev => {
                if (ev.keyCode === /*enter*/ 13) {
                    modal.$modal.find('.approve.button').click();
                    ev.stopPropagation();
                    ev.preventDefault();
                }
            }, true);
        },

        doComplete: async function(expression) {
            const $icon = this.$fab.find('.f-complete.icon');
            const iconClass = $icon.data('icon');
            $icon.removeClass(iconClass).addClass('loading notched circle');
            const completed = (await this.startThread(expression) !== false);
            $icon.removeClass('loading notched circle').addClass(iconClass);
            if (completed) {
                this.hidePanel();
            }
        },

        suggestFromPhone: async function(regist) {
            const suggestions = await this.getCards(regist);
            const modal = new F.ModalView({
                icon: 'info circle blue',
                header: 'Existing Users Found:',
                content: '<div class="member-list"></div>',
                footer: "We found these existing Forsta users with same phone number.",
                actions: [{
                    class: 'deny black',
                    label: 'Cancel',
                }]
            });
            await modal.render();
            for (let sug of suggestions) {
                modal.$('.member-list').append(sug.$el);
            }
            await modal.show();
        },

        getCards: async function(res) {
            let content = [];
            for (let x of res) {
                const sug = new F.PhoneSuggestionView(x);
                await sug.render();
                content.push(sug);
            }
            return content;
        },

        startInvite: async function(phone) {
            let resp;
            try {
                resp = await F.atlas.fetch('/v1/invitation/', {
                    method: 'POST',
                    json: {phone}
                });
            } catch(e) {
                F.util.promptModal({
                    icon: 'warning sign red',
                    header: 'Invite Error',
                    content: `Error trying to invite user: ${e}`
                });
                return;
            }
            const pendingMember = new F.Contact({
                id: resp.invited_user_id,
                first_name: 'SMS',
                last_name: phone,
                created: Date.now(),
                modified: Date.now(),
                pending: true,
                phone,
                tag: {
                    id: null
                },
                org: {
                    id: null
                }
            });
            await pendingMember.save();
            F.foundation.getContacts().add(pendingMember);
            const attrs = {
                type: 'conversation',
                pendingMembers: [pendingMember.id]
            };
            const threads = F.foundation.allThreads;
            const thread = await threads.make(F.currentUser.getTagSlug(), attrs);
            thread.addNotice('SMS Invitation Sent!', 'Invited recipients will receive any messages ' +
                             'you send after they have completed sign-up.', 'success');
            await F.mainView.openThread(thread);
        },

        startThread: async function(expression) {
            if (!expression) {
                return;
            }
            const is_announcement = this.$panel.find('input[name="threadType"]').val() === 'announcement';
            const attrs = {
                type: is_announcement ? 'announcement' : 'conversation'
            };
            if (is_announcement) {
                attrs.sender = F.currentUser.id;
            }
            const threads = F.foundation.allThreads;
            let dist;
            try {
                dist = await threads.normalizeDistribution(expression);
            } catch(e) {
                if (e instanceof ReferenceError) {
                    F.util.promptModal({
                        icon: 'warning sign red',
                        header: 'Failed to find or create thread',
                        content: e.toString()
                    });
                    return false;
                } else {
                    throw e;
                }
            }
            const recentThread = threads.findByDistribution(dist.universal, attrs.type)[0];
            if (recentThread) {
                const reuse = await F.util.confirmModal({
                    size: 'tiny',
                    header: `Use existing ${attrs.type}?`,
                    content: `A similar ${attrs.type} was found...` +
                             `<form style="padding: 1em;" class="ui form small">` +
                                `<div class="field"><label>Title</label>` +
                                    `${recentThread.getNormalizedTitle()}</div>` +
                                `<div class="field"><label>Distribution</label>` +
                                    `${dist.pretty}</div>` +
                                `<div class="field inline"><label>Last Activity:</label> ` +
                                    `${moment(recentThread.timestamp).fromNow()}</div>` +
                                `<div class="field inline"><label>Message Count:</label> ` +
                                    `${await recentThread.messages.totalCount()}</div>` +
                             `</form>` +
                             `<div class="ui divider"></div>` +
                             `<b>Would you like to reuse this ${attrs.type} or start a new ` +
                                `one?</b>`,
                    confirmLabel: 'Use Existing',
                    cancelLabel: 'Start New'
                });
                if (reuse === undefined) {
                    return false; // They did not choose an action.
                } else if (reuse) {
                    // Bump the timestamp given the interest level change.
                    await recentThread.save({timestamp: Date.now()});
                    await F.mainView.openThread(recentThread);
                    return;
                }
            }
            await F.mainView.openThread(await threads.make(expression, attrs));
        }
    });
})();<|MERGE_RESOLUTION|>--- conflicted
+++ resolved
@@ -258,6 +258,19 @@
             await this.doComplete('@support:forsta');
         },
 
+        cleanPhoneNumber: function(value) {
+            const digits = value.replace(/[^0-9]/g, '');
+            if (digits.length < 10) {
+                return;
+            } else if (digits.length === 10) {
+                return '+1' + digits;
+            } else if (digits.length === 11) {
+                return '+' + digits;
+            } else {
+                return value;  // International?
+            }
+        },
+
         onInviteClick: async function() {
             this.hidePanel();
             const modal = new F.ModalView({
@@ -271,108 +284,79 @@
                     `sign-up your own device will securely encrypt any messages "pre-sent" to `,
                     `them after an end-to-end encrypted session is established.`,
                     `<div class="ui form">`,
-                        `<div class="ui field inline">`,
-                            `<label>SMS Invitee</label>`,
-                            `<input type="text" placeholder="Phone Number"/>`,
+                        `<div class="fields two">`,
+                            `<div class="ui field required">`,
+                                `<label>Phone</label>`,
+                                `<input type="text" name="phone" placeholder="SMS Number"/>`,
+                            `</div>`,
+                            `<div class="ui field">`,
+                                `<label>Name</label>`,
+                                `<input type="text" name="name" placeholder="Optional"/>`,
+                            `</div>`,
                         `</div>`,
-                        `<div class="ui error message">`,
-                            `Phone number should include <b>area code</b> `,
-                            `and country code if applicable.`,
-                        `</div>`,
+                        `<div class="ui button submit primary">Invite</div>`,
                     `</div>`
-                ].join(''),
-                actions: [{
-                    class: 'approve blue',
-                    label: 'Invite'
-                }],
-                options: {
-<<<<<<< HEAD
-                    onApprove: async () => {
-                        const $input = modal.$modal.find('input');
-                        let phone = $input.val().replace(/[^0-9]/g, '');
-                        if (phone.length < 10) {
-                            modal.$modal.find('.ui.form').addClass('error');
-                            return false;
-                        } else if (phone.length === 10) {
-                            phone = '+1' + phone;
-                        } else if (phone.length === 11) {
-                            phone = '+' + phone;
-                        }
-                        const registered = await F.atlas.searchContacts({phone});
-                        if (phone === F.currentUser.attributes.phone) {
-                            const m = new F.ModalView({
-                                icon: 'warning sign red',
-                                header: 'Current phone matches entered phone',
-                                content: 'Please select a different phone number',
-                                actions: [{
-                                    class: 'deny black',
-                                    label: 'Cancel',
-                                }]
-                            });
-                            await m.show();
-                        } else if (registered.length > 0) {
-                            this.suggestFromPhone(registered);
-                        } else {
-                            this.startInvite(phone);
-                        }
-=======
-                    onApprove: () => {
-                        /*
-                        Note:
-                        onApprove can't be async so we return false by default
-                        and the window never closes until we specifically close
-                        it through one of the potential invite from sms flows
-                        */
-                        (async () => {
-                            const $input = modal.$modal.find('input');
-                            let phone = $input.val().replace(/[^0-9]/g, '');
-                            if (phone.length === 10) {
-                                phone = '+1' + phone;
-                            } else if (phone.length === 11) {
-                                phone = '+' + phone;
-                            }
-                            const registered = await F.atlas.findUsers({phone});
-                            if (phone === F.currentUser.attributes.phone) {
-                                const m = new F.ModalView({
-                                    icon: 'warning sign red',
-                                    header: 'Current phone matches entered phone',
-                                    content: 'Please select a different phone number',
-                                    actions: [{
-                                        class: 'deny black',
-                                        label: 'Cancel',
-                                    }]
-                                });
-                                await m.show();
-                            } else if (phone.length !== 12) {
-                                const m = new F.ModalView({
-                                    icon: 'warning sign red',
-                                    header: 'Not a valid phone number',
-                                    content: 'Please select a different phone number',
-                                    actions: [{
-                                        class: 'deny black',
-                                        label: 'Cancel',
-                                    }]
-                                });
-                                await m.show();
-                            } else if (registered.length > 0) {
-                                this.suggestFromPhone(registered);
-                            } else {
-                                this.startInvite(phone);
-                            }
-                        })().then(() => $('.modal').modal('hide')).catch(()=> $('.modal').modal('hide'));
-                        return false;
->>>>>>> 41dedb12
+                ].join('')
+            });
+            await modal.show();
+            if (!$.fn.form.settings.rules.phone) {
+                $.fn.form.settings.rules.phone = value => !!this.cleanPhoneNumber(value);
+            }
+            const $form = modal.$modal.find('.ui.form');
+            $form.form({
+                on: 'blur',
+                inline: true,  // error messages
+                fields: {
+                    phone: {
+                        identifier: 'phone',
+                        rules: [{
+                            type: 'phone',
+                            prompt: 'Invalid phone number'
+                        }]
                     }
                 }
             });
-            await modal.show();
-            modal.$modal.find('input')[0].addEventListener('keydown', ev => {
-                if (ev.keyCode === /*enter*/ 13) {
-                    modal.$modal.find('.approve.button').click();
-                    ev.stopPropagation();
-                    ev.preventDefault();
-                }
-            }, true);
+            $form.form('get field', 'phone').on('keydown', ev => {
+                console.log('keydown', ev);
+            });
+            $form.form('get field', 'phone').on('input', ev => {
+                console.log('input', ev);
+            });
+            $form.on('validate', ev => {
+                debugger;
+            });
+            $form.on('submit', async ev => {
+                if (!$form.form('validate form')) {
+                    return;
+                }
+                const phone = this.cleanPhoneNumber($form.form('get value', 'phone'));
+                if (phone === F.currentUser.attributes.phone) {
+                    $form.form('add prompt', 'phone', 'Do not use your number');
+                    return;
+                }
+                const existing = await F.atlas.searchContacts({phone});
+                if (existing.length) {
+                    const suggestView = new F.PhoneSuggestionView({members: existing});
+                    await suggestView.show();
+                } else {
+                    this.startInvite(phone, $form.form('get value', 'name'));
+                }
+            });
+                    
+            /* modal.$modal.find('input[name="phone"]')[0].addEventListener('keydown', ev => {
+              *  if (ev.keyCode ===  13) {
+              *      ev.stopPropagation();
+              *      ev.preventDefault();
+              *      if (this.cleanPhoneNumber(modal.$modal.find('input[name="phone"]').val())) {
+              *          modal.$modal.find('.approve.button').click();
+              *      } else {
+              *          modal.$modal.find('.error.message')
+              *      }
+              *  }
+            *}, true);
+            *modal.$modal.find('input[name="phone"]').on('input', ev => {
+            *    
+            *});*/
         },
 
         doComplete: async function(expression) {
@@ -386,36 +370,7 @@
             }
         },
 
-        suggestFromPhone: async function(regist) {
-            const suggestions = await this.getCards(regist);
-            const modal = new F.ModalView({
-                icon: 'info circle blue',
-                header: 'Existing Users Found:',
-                content: '<div class="member-list"></div>',
-                footer: "We found these existing Forsta users with same phone number.",
-                actions: [{
-                    class: 'deny black',
-                    label: 'Cancel',
-                }]
-            });
-            await modal.render();
-            for (let sug of suggestions) {
-                modal.$('.member-list').append(sug.$el);
-            }
-            await modal.show();
-        },
-
-        getCards: async function(res) {
-            let content = [];
-            for (let x of res) {
-                const sug = new F.PhoneSuggestionView(x);
-                await sug.render();
-                content.push(sug);
-            }
-            return content;
-        },
-
-        startInvite: async function(phone) {
+        startInvite: async function(phone, name) {
             let resp;
             try {
                 resp = await F.atlas.fetch('/v1/invitation/', {
@@ -430,10 +385,21 @@
                 });
                 return;
             }
+            let first_name = 'Pending';
+            let last_name = `(${phone})`;
+            if (name) {
+                const names = name.split(/\s+/);
+                if (names[0]) {
+                    first_name = names[0];
+                }
+                if (names[1]) {
+                    last_name = names.slice(1).join(' ');
+                }
+            }
             const pendingMember = new F.Contact({
                 id: resp.invited_user_id,
-                first_name: 'SMS',
-                last_name: phone,
+                first_name,
+                last_name,
                 created: Date.now(),
                 modified: Date.now(),
                 pending: true,
