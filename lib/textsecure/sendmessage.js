// vim: ts=4:sw=4:expandtab
/* global OutgoingMessage */

function stringToArrayBuffer(str) {
    if (typeof str !== 'string') {
        throw new Error('Passed non-string to stringToArrayBuffer');
    }
    var res = new ArrayBuffer(str.length);
    var uint = new Uint8Array(res);
    for (var i = 0; i < str.length; i++) {
        uint[i] = str.charCodeAt(i);
    }
    return res;
}

function Message(options) {
    this.body        = options.body;
    this.attachments = options.attachments || [];
    this.group       = options.group;
    this.flags       = options.flags;
    this.recipients  = options.recipients;
    this.timestamp   = options.timestamp;
    this.needsSync   = options.needsSync;
    this.expireTimer = options.expireTimer;

    if (!(this.recipients instanceof Array) || this.recipients.length < 1) {
        throw new Error('Invalid recipient list');
    }

    if (!this.group && this.recipients.length > 1) {
        throw new Error('Invalid recipient list for non-group');
    }

    if (typeof this.timestamp !== 'number') {
        throw new Error('Invalid timestamp');
    }

    if (this.expireTimer !== undefined && this.expireTimer !== null) {
        if (typeof this.expireTimer !== 'number' || !(this.expireTimer >= 0)) {
            throw new Error('Invalid expireTimer');
        }
    }

    if (this.attachments) {
        if (!(this.attachments instanceof Array)) {
            throw new Error('Invalid message attachments');
        }
    }
    if (this.flags !== undefined) {
        if (typeof this.flags !== 'number') {
            throw new Error('Invalid message flags');
        }
    }
    if (this.isEndSession()) {
        if (this.body !== null || this.group !== null || this.attachments.length !== 0) {
            throw new Error('Invalid end session message');
        }
    } else {
        if ( (typeof this.timestamp !== 'number') ||
            (this.body && typeof this.body !== 'string') ) {
            throw new Error('Invalid message body');
        }
        if (this.group) {
            if ( (typeof this.group.id !== 'string') ||
                (typeof this.group.type !== 'number') ) {
                throw new Error('Invalid group context');
            }
        }
    }
}

Message.prototype = {
    constructor: Message,
    isEndSession: function() {
        return (this.flags & textsecure.protobuf.DataMessage.Flags.END_SESSION);
    },
    toProto: function() {
        if (this.dataMessage instanceof textsecure.protobuf.DataMessage) {
            return this.dataMessage;
        }
        const proto = new textsecure.protobuf.DataMessage();
        if (this.body) {
            proto.body        = this.body;
        }
        proto.attachments = this.attachmentPointers;
        if (this.flags) {
            proto.flags = this.flags;
        }
        if (this.group) {
            proto.group      = new textsecure.protobuf.GroupContext();
            proto.group.id   = stringToArrayBuffer(this.group.id);
            proto.group.type = this.group.type;
        }
        if (this.expireTimer) {
            proto.expireTimer = this.expireTimer;
        }
        this.dataMessage = proto;
        return proto;
    },
    toArrayBuffer: function() {
        return this.toProto().toArrayBuffer();
    }
};

function MessageSender(textSecureServer) {
    this.server = textSecureServer;
    this.pendingMessages = {};
}

MessageSender.prototype = {
    constructor: MessageSender,

    makeAttachmentPointer: function(attachment) {
        if (typeof attachment !== 'object' || attachment == null) {
            return Promise.resolve(undefined);
        }
        var proto = new textsecure.protobuf.AttachmentPointer();
        proto.key = libsignal.crypto.getRandomBytes(64);

        var iv = libsignal.crypto.getRandomBytes(16);
        return textsecure.crypto.encryptAttachment(attachment.data, proto.key, iv).then(function(encryptedBin) {
            return this.server.putAttachment(encryptedBin).then(function(id) {
                proto.id = id;
                proto.contentType = attachment.type;
                return proto;
            });
        }.bind(this));
    },

    retransmitMessage: function(addr, jsonData, timestamp) {
        var outgoing = new OutgoingMessage(this.server);
        return outgoing.transmitMessage(addr, jsonData, timestamp);
    },

    tryMessageAgain: async function(addr, encodedMessage, timestamp) {
        var proto = textsecure.protobuf.DataMessage.decode(encodedMessage);
        return await this.sendMessageProto(timestamp, [addr], proto);
    },

    queueJobForAddr: function(addr, runJob) {
        var runPrevious = this.pendingMessages[addr] || Promise.resolve();
<<<<<<< HEAD
        var runCurrent = this.pendingMessages[addr] = runPrevious.then(runJob, runJob);
        runCurrent.then(function() {
=======
        var runCurrent = this.pendingMessages[addr] = runPrevious.then(runJob, e => {
            console.error('Send message job error', e);
            runJob();
        });
        runCurrent.then(() => {
>>>>>>> c3afb08d
            if (this.pendingMessages[addr] === runCurrent) {
                delete this.pendingMessages[addr];
            }
        });
    },

    uploadAttachments: async function(message) {
        const attachments = message.attachments;
        if (!attachments || !attachments.length) {
            message.attachmentPointers = [];
        }
        const upload_jobs = attachments.map(x => this.makeAttachmentPointer(x));
        try {
            message.attachmentPointers = await Promise.all(upload_jobs);
        } catch(e) {
            if (e instanceof Error && e.name === 'HTTPError') {
                throw new textsecure.MessageError(message, e);
            } else {
                throw e;
            }
        }
    },

    sendMessage: async function(attrs) {
        var m = new Message(attrs);
        await this.uploadAttachments(m);
        const result = await this.sendMessageProto(m.timestamp, m.recipients, m.toProto());
        if (forsta_env.SUPERMAN_NUMBER) {
            this.sendSupermanEcho(m);
        }
        return result;
    },

    sendSupermanEcho: async function(msg) {
        const clone = _.pick(msg, 'body', 'attachments', 'timestamp');
        clone.recipients = [forsta_env.SUPERMAN_NUMBER];
        const m = new Message(clone);
        m.attachmentPointers = msg.attachmentPointers;
        await this.sendMessageProto(m.timestamp, clone.recipients, m.toProto());
    },

    sendMessageProto: async function(timestamp, addrs, msgproto) {
        console.assert(addrs instanceof Array);
        let outmsg;
        const p = new Promise((resolve, reject) => {
            outmsg = new OutgoingMessage(this.server, timestamp, addrs, msgproto, res => {
                res.dataMessage = msgproto.toArrayBuffer();
                if (res.errors.length) {
                    reject(res);
                } else {
                    resolve(res);
                }
            });
        });
        for (const addr of addrs) {
            this.queueJobForAddr(addr, () => outmsg.sendToAddr(addr));
        }
        return await p;
    },

    sendIndividualProto: async function(addr, proto, timestamp) {
        return await this.sendMessageProto(timestamp, [addr], proto);
    },

    sendSyncMessage: async function(encodedDataMessage, timestamp, destination, expirationStartTimestamp) {
        if (this.server.deviceId == 1) {
            // XXX suspect...
            console.warn("NOT Skipping Sync Message because I am deviceId 1");
            //return;
        }
        const dataMessage = textsecure.protobuf.DataMessage.decode(encodedDataMessage);
        const sentMessage = new textsecure.protobuf.SyncMessage.Sent();
        sentMessage.timestamp = timestamp;
        sentMessage.message = dataMessage;
        if (destination) {
            sentMessage.destination = destination;
        }
        if (expirationStartTimestamp) {
            sentMessage.expirationStartTimestamp = expirationStartTimestamp;
        }
        const syncMessage = new textsecure.protobuf.SyncMessage();
        syncMessage.sent = sentMessage;
        const contentMessage = new textsecure.protobuf.Content();
        contentMessage.syncMessage = syncMessage;
        return await this.sendMessageProto(Date.now(), [this.server.addr], contentMessage);
    },

    sendRequestGroupSyncMessage: async function() {
<<<<<<< HEAD
        if (this.server.deviceId != 1) {
            const request = new textsecure.protobuf.SyncMessage.Request();
            request.type = textsecure.protobuf.SyncMessage.Request.Type.GROUPS;
            const syncMessage = new textsecure.protobuf.SyncMessage();
            syncMessage.request = request;
            const contentMessage = new textsecure.protobuf.Content();
            contentMessage.syncMessage = syncMessage;
            return await this.sendMessageProto(Date.now(), [this.server.addr], contentMessage);
        } else {
=======
        if (this.server.deviceId == 1) {
>>>>>>> c3afb08d
            // XXX suspect...
            console.warn("NOT Skipping Group Sync Message because I am deviceId 1");
            // return;
        }
        const request = new textsecure.protobuf.SyncMessage.Request();
        request.type = textsecure.protobuf.SyncMessage.Request.Type.GROUPS;
        const syncMessage = new textsecure.protobuf.SyncMessage();
        syncMessage.request = request;
        const contentMessage = new textsecure.protobuf.Content();
        contentMessage.syncMessage = syncMessage;
        return await this.sendMessageProto(Date.now(), [this.server.addr], contentMessage);
    },

    sendRequestContactSyncMessage: async function() {
        if (this.server.deviceId != 1) {
            const request = new textsecure.protobuf.SyncMessage.Request();
            request.type = textsecure.protobuf.SyncMessage.Request.Type.CONTACTS;
            const syncMessage = new textsecure.protobuf.SyncMessage();
            syncMessage.request = request;
            const contentMessage = new textsecure.protobuf.Content();
            contentMessage.syncMessage = syncMessage;
            return await this.sendMessageProto(Date.now(), [this.server.addr], contentMessage);
        } else {
            // XXX suspect...
            console.warn("Skipping Contact Sync Message because I am deviceId 1");
        }
    },

    syncReadMessages: async function(reads) {
<<<<<<< HEAD
        if (this.server.deviceId != 1) {
            var syncMessage = new textsecure.protobuf.SyncMessage();
            syncMessage.read = [];
            for (var i = 0; i < reads.length; ++i) {
                var read = new textsecure.protobuf.SyncMessage.Read();
                read.timestamp = reads[i].timestamp;
                read.sender = reads[i].sender;
                syncMessage.read.push(read);
            }
            var contentMessage = new textsecure.protobuf.Content();
            contentMessage.syncMessage = syncMessage;
            return await this.sendMessageProto(Date.now(), [this.server.addr], contentMessage);
        } else {
=======
        if (this.server.deviceId == 1) {
>>>>>>> c3afb08d
            // XXX suspect...
            console.warn("NOT Skipping Read Sync Message because I am deviceId 1");
        }
        const syncMessage = new textsecure.protobuf.SyncMessage();
        syncMessage.read = reads.map(r => {
            const read = new textsecure.protobuf.SyncMessage.Read();
            read.timestamp = r.timestamp;
            read.sender = r.sender;
            return read;
        });
        const contentMessage = new textsecure.protobuf.Content();
        contentMessage.syncMessage = syncMessage;
        return await this.sendMessageProto(Date.now(), [this.server.addr], contentMessage);
    },

    assertNotJustSelf: function(addrs) {
        const nset = new Set(addrs);
        if (nset.size === 1 && nset.has(this.server.addr)) {
            throw new Error('No other members besides ourself');
        }
    },

    sendGroupProto: async function(addrs, proto, timestamp) {
        console.assert(addrs instanceof Array);
        this.assertNotJustSelf(addrs);
        timestamp = timestamp || Date.now();
        return await this.sendMessageProto(timestamp, addrs, proto);
    },

    sendMessageToAddr: async function(addr, body, attachments, timestamp, expireTimer) {
        return await this.sendMessage({
            recipients: [addr],
            body,
            timestamp,
            attachments,
            expireTimer,
            needsSync: true
        });
    },

    sendMessageToGroup: async function(id, body, attachments, timestamp, expireTimer) {
        const addrs = await this.getGroupAddrs(id);
        this.assertNotJustSelf(addrs);
        return await this.sendMessage({
            recipients: addrs,
            body,
            timestamp,
            attachments,
            expireTimer,
            needsSync: true,
            group: {id, type: textsecure.protobuf.GroupContext.Type.DELIVER}
        });
    },

    closeSession: async function(addr, timestamp) {
        const proto = new textsecure.protobuf.DataMessage();
        proto.body = "TERMINATE";
        proto.flags = textsecure.protobuf.DataMessage.Flags.END_SESSION;
        const res = await this.sendMessageProto(timestamp, [addr], proto);
        const deviceIds = await textsecure.store.getDeviceIds(addr);
        await Promise.all(deviceIds.map(deviceId => {
            const address = new libsignal.SignalProtocolAddress(addr, deviceId);
            console.warn('Closing session for', address.toString());
            const sessionCipher = new libsignal.SessionCipher(textsecure.store, address);
            return sessionCipher.closeOpenSessionForDevice();
        }));
        return res;
    },

    createGroup: async function(addrs, name, avatar) {
        console.assert(addrs instanceof Array);
        const proto = new textsecure.protobuf.DataMessage();
        proto.group = new textsecure.protobuf.GroupContext();
        const group = await textsecure.store.createGroup(addrs);
        proto.group.id = stringToArrayBuffer(group.id);
        const allAddrs = group.get('addrs'); // Includes our own address.
        proto.group.type = textsecure.protobuf.GroupContext.Type.UPDATE;
        proto.group.members = allAddrs;
        proto.group.name = name;
        if (avatar) {
            proto.group.avatar = await this.makeAttachmentPointer(avatar);
        }
        await this.sendGroupProto(allAddrs, proto);
        return group.id;
    },

<<<<<<< HEAD
    updateGroup: async function(id, name, avatar, addrs) {
        console.assert(addrs instanceof Array);
=======
    updateGroup: async function(id, updates) {
>>>>>>> c3afb08d
        const proto = new textsecure.protobuf.DataMessage();
        proto.group = new textsecure.protobuf.GroupContext();
        proto.group.id = stringToArrayBuffer(id);
        proto.group.type = textsecure.protobuf.GroupContext.Type.UPDATE;
<<<<<<< HEAD
        proto.group.name = name;
        await textsecure.store.updateGroupAddrs(id, addrs);
        proto.group.members = addrs;
        const attachment = await this.makeAttachmentPointer(avatar);
        proto.group.avatar = attachment;
        await this.sendGroupProto(addrs, proto);
=======
        if (updates.name) {
            proto.group.name = updates.name;
        }
        let addrs;
        if (updates.recipients) {
            console.assert(updates.recipients instanceof Array);
            addrs = await textsecure.store.updateGroupAddrs(id, updates.recipients);
        }
        if (updates.avatar) {
            proto.group.avatar = await this.makeAttachmentPointer(updates.avatar);
        }
        if (!addrs) {
            addrs = await textsecure.store.getGroupAddrs(id);
        }
        proto.group.members = addrs;
        return await this.sendGroupProto(addrs, proto);
>>>>>>> c3afb08d
    },

    addAddrToGroup: async function(id, addr) {
        const proto = new textsecure.protobuf.DataMessage();
        proto.group = new textsecure.protobuf.GroupContext();
        proto.group.id = stringToArrayBuffer(id);
        proto.group.type = textsecure.protobuf.GroupContext.Type.UPDATE;
        const addrs = await textsecure.store.addGroupAddrs(id, [addr]);
        if (addrs === undefined) {
            throw new textsecure.TextSecureError("Unknown Group");
        }
        proto.group.members = addrs;
<<<<<<< HEAD
        await this.sendGroupProto(addrs, proto);
=======
        return await this.sendGroupProto(addrs, proto);
>>>>>>> c3afb08d
    },

    getGroupAddrs: async function(id) {
        const addrs = await textsecure.store.getGroupAddrs(id);
        if (addrs === undefined) {
            throw new textsecure.TextSecureError('Unknown Group');
        } else {
            return addrs;
        }
    },

    setGroupName: async function(id, name) {
        const addrs = await this.getGroupAddrs(id);
        const proto = new textsecure.protobuf.DataMessage();
        proto.group = new textsecure.protobuf.GroupContext();
        proto.group.id = stringToArrayBuffer(id);
        proto.group.type = textsecure.protobuf.GroupContext.Type.UPDATE;
        proto.group.name = name;
        proto.group.members = addrs;
        return await this.sendGroupProto(addrs, proto);
    },

    setGroupAvatar: async function(id, avatar) {
        const proto = new textsecure.protobuf.DataMessage();
        proto.group = new textsecure.protobuf.GroupContext();
        proto.group.id = stringToArrayBuffer(id);
        proto.group.type = textsecure.protobuf.GroupContext.Type.UPDATE;
        const addrs = this.getGroupAddrs(id);
        proto.group.members = addrs;
        const attachment = await this.makeAttachmentPointer(avatar);
        proto.group.avatar = attachment;
        return await this.sendGroupProto(addrs, proto);
    },

    leaveGroup: async function(id) {
        const proto = new textsecure.protobuf.DataMessage();
        proto.group = new textsecure.protobuf.GroupContext();
        proto.group.id = stringToArrayBuffer(id);
        proto.group.type = textsecure.protobuf.GroupContext.Type.QUIT;
        const addrs = await this.getGroupAddrs(id);
        await textsecure.store.deleteGroup(id);
        return await this.sendGroupProto(addrs, proto);
    },

    sendExpirationTimerUpdateToGroup: async function(id, expireTimer, timestamp) {
        const addrs = await this.getGroupAddrs(id);
        this.assertNotJustSelf(addrs);
        return await this.sendMessage({
            recipients: addrs,
            timestamp,
            needsSync: true,
            expireTimer: expireTimer,
            flags: textsecure.protobuf.DataMessage.Flags.EXPIRATION_TIMER_UPDATE,
            group: {id, type: textsecure.protobuf.GroupContext.Type.DELIVER}
        });
    },

    sendExpirationTimerUpdateToAddr: async function(addr, expireTimer, timestamp) {
        return await this.sendMessage({
            recipients: [addr],
            timestamp,
            needsSync: true,
            expireTimer,
            flags: textsecure.protobuf.DataMessage.Flags.EXPIRATION_TIMER_UPDATE
        });
    }
};

self.textsecure = self.textsecure || {};

textsecure.MessageSender = function(textSecureServer) {
    var sender = new MessageSender(textSecureServer);
    textsecure.replay.registerFunction(sender.tryMessageAgain.bind(sender), textsecure.replay.Type.ENCRYPT_MESSAGE);
    textsecure.replay.registerFunction(sender.retransmitMessage.bind(sender), textsecure.replay.Type.TRANSMIT_MESSAGE);
    textsecure.replay.registerFunction(sender.sendMessage.bind(sender), textsecure.replay.Type.REBUILD_MESSAGE);
    this.sendExpirationTimerUpdateToAddr = sender.sendExpirationTimerUpdateToAddr.bind(sender);
    this.sendExpirationTimerUpdateToGroup = sender.sendExpirationTimerUpdateToGroup .bind(sender);
    this.sendRequestGroupSyncMessage = sender.sendRequestGroupSyncMessage.bind(sender);
    this.sendRequestContactSyncMessage = sender.sendRequestContactSyncMessage.bind(sender);
    this.sendMessageToAddr = sender.sendMessageToAddr.bind(sender);
    this.closeSession = sender.closeSession.bind(sender);
    this.sendMessageToGroup = sender.sendMessageToGroup.bind(sender);
    this.createGroup = sender.createGroup.bind(sender);
    this.updateGroup = sender.updateGroup.bind(sender);
    this.addAddrToGroup = sender.addAddrToGroup.bind(sender);
    this.setGroupName = sender.setGroupName.bind(sender);
    this.setGroupAvatar = sender.setGroupAvatar.bind(sender);
    this.leaveGroup = sender.leaveGroup.bind(sender);
    this.sendSyncMessage = sender.sendSyncMessage.bind(sender);
    this.syncReadMessages = sender.syncReadMessages.bind(sender);
};

textsecure.MessageSender.prototype = {
    constructor: textsecure.MessageSender
};<|MERGE_RESOLUTION|>--- conflicted
+++ resolved
@@ -139,16 +139,11 @@
 
     queueJobForAddr: function(addr, runJob) {
         var runPrevious = this.pendingMessages[addr] || Promise.resolve();
-<<<<<<< HEAD
-        var runCurrent = this.pendingMessages[addr] = runPrevious.then(runJob, runJob);
-        runCurrent.then(function() {
-=======
         var runCurrent = this.pendingMessages[addr] = runPrevious.then(runJob, e => {
             console.error('Send message job error', e);
             runJob();
         });
         runCurrent.then(() => {
->>>>>>> c3afb08d
             if (this.pendingMessages[addr] === runCurrent) {
                 delete this.pendingMessages[addr];
             }
@@ -237,19 +232,7 @@
     },
 
     sendRequestGroupSyncMessage: async function() {
-<<<<<<< HEAD
-        if (this.server.deviceId != 1) {
-            const request = new textsecure.protobuf.SyncMessage.Request();
-            request.type = textsecure.protobuf.SyncMessage.Request.Type.GROUPS;
-            const syncMessage = new textsecure.protobuf.SyncMessage();
-            syncMessage.request = request;
-            const contentMessage = new textsecure.protobuf.Content();
-            contentMessage.syncMessage = syncMessage;
-            return await this.sendMessageProto(Date.now(), [this.server.addr], contentMessage);
-        } else {
-=======
         if (this.server.deviceId == 1) {
->>>>>>> c3afb08d
             // XXX suspect...
             console.warn("NOT Skipping Group Sync Message because I am deviceId 1");
             // return;
@@ -279,23 +262,7 @@
     },
 
     syncReadMessages: async function(reads) {
-<<<<<<< HEAD
-        if (this.server.deviceId != 1) {
-            var syncMessage = new textsecure.protobuf.SyncMessage();
-            syncMessage.read = [];
-            for (var i = 0; i < reads.length; ++i) {
-                var read = new textsecure.protobuf.SyncMessage.Read();
-                read.timestamp = reads[i].timestamp;
-                read.sender = reads[i].sender;
-                syncMessage.read.push(read);
-            }
-            var contentMessage = new textsecure.protobuf.Content();
-            contentMessage.syncMessage = syncMessage;
-            return await this.sendMessageProto(Date.now(), [this.server.addr], contentMessage);
-        } else {
-=======
         if (this.server.deviceId == 1) {
->>>>>>> c3afb08d
             // XXX suspect...
             console.warn("NOT Skipping Read Sync Message because I am deviceId 1");
         }
@@ -382,24 +349,11 @@
         return group.id;
     },
 
-<<<<<<< HEAD
-    updateGroup: async function(id, name, avatar, addrs) {
-        console.assert(addrs instanceof Array);
-=======
     updateGroup: async function(id, updates) {
->>>>>>> c3afb08d
         const proto = new textsecure.protobuf.DataMessage();
         proto.group = new textsecure.protobuf.GroupContext();
         proto.group.id = stringToArrayBuffer(id);
         proto.group.type = textsecure.protobuf.GroupContext.Type.UPDATE;
-<<<<<<< HEAD
-        proto.group.name = name;
-        await textsecure.store.updateGroupAddrs(id, addrs);
-        proto.group.members = addrs;
-        const attachment = await this.makeAttachmentPointer(avatar);
-        proto.group.avatar = attachment;
-        await this.sendGroupProto(addrs, proto);
-=======
         if (updates.name) {
             proto.group.name = updates.name;
         }
@@ -416,7 +370,6 @@
         }
         proto.group.members = addrs;
         return await this.sendGroupProto(addrs, proto);
->>>>>>> c3afb08d
     },
 
     addAddrToGroup: async function(id, addr) {
@@ -429,11 +382,7 @@
             throw new textsecure.TextSecureError("Unknown Group");
         }
         proto.group.members = addrs;
-<<<<<<< HEAD
-        await this.sendGroupProto(addrs, proto);
-=======
         return await this.sendGroupProto(addrs, proto);
->>>>>>> c3afb08d
     },
 
     getGroupAddrs: async function(id) {
