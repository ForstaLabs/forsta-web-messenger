--- conflicted
+++ resolved
@@ -480,7 +480,6 @@
         }
     }
 
-<<<<<<< HEAD
     .ui.feed .meta {
         display: block;
         margin: 0;
@@ -489,7 +488,9 @@
             padding-left: 1em;
             margin: 0.2em;
             list-style-type: circle
-=======
+        }
+    }
+
     .ui.feed .extra.attachments .attachment {
         position: relative;
         padding-bottom: 25px;
@@ -512,7 +513,6 @@
             height: initial;
             max-width: 60%;
             max-height: 35%;
->>>>>>> 547c9d66
         }
     }
 
