// vim: ts=4:sw=4:expandtab
/* global Backbone, platform */

(function() {
    'use strict';

    let $loadingDimmer;
    let $loadingProgress;
    const progressSteps = 3;

    const logger = F.log.getLogger('main');

    let _lastTick;
    function loadingTick(titleChange, amount) {
        if (_lastTick) {
            const lastTitle = $loadingDimmer.find('.loader.text').text();
            logger.debug(`"${lastTitle}" took: ${Date.now() - _lastTick}ms`);
        }
        _lastTick = Date.now();
        if (titleChange) {
            $loadingDimmer.find('.loader.text').html(titleChange);
        }
        if (amount === 0) {
            return;
        }
        const pval = $loadingProgress.progress('get value');
        if (amount + pval > progressSteps) {
            logger.warn("Loading progress ceiling is lower than:", pval + amount);
        }
        $loadingProgress.progress('increment', amount);
    }

    async function loadFoundation() {
        const firstInit = !(await F.state.get('registered'));
        if (firstInit) {
            await F.foundation.initRelay();
            if (F.currentUser.get('user_type') === 'EPHEMERAL') {
                // Always reset account for unregistered ephemeral users.
                const am = await F.foundation.getAccountManager();
                // Reduce the time spent generating prekeys we'll likely never need.
                am.preKeyLowWater = 5;
                am.preKeyHighWater = 15;
                await am.registerAccount(F.foundation.generateDeviceName());
            } else {
                if (F.parentRPC) {
                    F.parentRPC.triggerEvent('provisioningrequired');
                }
                try {
                    const devices = await F.atlas.getDevices();
                    const provisionView = new F.ProvisionView({devices});
                    await provisionView.show();
                    await provisionView.finished;
                } catch(e) {
                    if (F.parentRPC) {
                        F.parentRPC.triggerEvent('provisioningerror', e);
                    }
                    throw e;
                }
                if (F.parentRPC) {
                    F.parentRPC.triggerEvent('provisioningdone');
                }
            }
        }
        await F.foundation.initApp({firstInit});
    }

    async function checkPreMessages() {
        // DEPRECATED
        const preMessageSenders = await F.state.get('instigators');
        if (preMessageSenders && preMessageSenders.length) {
            for (const contact of await F.atlas.getContacts(preMessageSenders)) {
                if (!contact) {
                    logger.error("Skiping invalid pre message sender");
                    continue;
                }
                logger.warn("Sending pre-message check to:", contact.getTagSlug());
                const t = new F.Thread({
                    id: F.util.uuid4(),
                    distribution: contact.getTagSlug()
                }, {deferSetup: true});
                await t.sendControl({control: 'preMessageCheck'});
            }
            await F.state.put('instigators', null);
        }
    }

    async function checkInterruptedCalls() {
        const recent = Date.now() - 300000;
        const recentlyJoined = F.foundation.allThreads.filter(m => m.get('inCall') > recent);
        await Promise.all(recentlyJoined.map(x => x.save({inCall: false})));  // Don't ask again.
        recentlyJoined.sort((a, b) => a.get('callActive') < b.get('callActive') ? 1 : -1);
        for (const t of recentlyJoined) {
            if (t.get('callActive') > recent) {
                const callMgr = F.calling.getOrCreateManager(t.id, t);
                if (callMgr.starting) {
                    logger.warn("Skipping rejoin-call-prompt for already active call:", t.id);
                    continue;  // already rejoined
                }
                const rejoin = await F.util.confirmModal({
                    header: 'Rejoin interrupted call?',
                    size: 'tiny',
                    content: `Would you like to rejoin your call with:
                              ${t.getNormalizedTitle()}?`,
                    confirmLabel: 'Rejoin',
                    confirmClass: 'green',
                });
                if (rejoin) {
                    await callMgr.start({autoJoin: true});
                } else {
                    // Check the starting state one last time as the user may have been called
                    // during our prompt, which supersedes this check.
                    if (callMgr.starting) {
                        logger.warn("Skipping send-leave for call activated via other means:", t.id);
                    } else {
                        logger.warn("Sending cleanup call-leave control:", t.id);
                        await callMgr.sendLeave();
                    }
                }
            }
        }
    }

    async function initTheme() {
        F.util.chooseTheme(await F.state.get('theme', 'default'));
        const orgStylesheet = (await F.currentUser.getOrg()).get('custom_css');
        if (orgStylesheet) {
            $('<style type="text/css">').text(orgStylesheet).appendTo('head');
        }
    }

    const preloaded = (async () => {
        const urlQuery = new URLSearchParams(location.search);
        const managed = urlQuery.has('managed');
        if (self !== self.parent) {
            await F.initRPC({managed});
        } else if (managed) {
            console.error('managed mode does not work when not loaded into an iframe');
        }
        await F.util.validateBrowser({skipStorage: managed});
        await Backbone.initDatabase(F.SharedCacheDatabase);
    })();

    async function main() {
        await preloaded;
        logger.info(`<large><b><sans>Starting Forsta Messenger:</sans></b> v${F.version}</large>`);

        $loadingDimmer = $('.f-loading.ui.dimmer');
        $loadingProgress = $loadingDimmer.find('.ui.progress');
        $loadingProgress.progress({total: progressSteps});

        loadingTick('Checking authentication...');
        if (F.managedConfig) {
            await F.atlas.managedLogin();
        } else {
            await F.atlas.login();
        }

        await Promise.all([
            F.util.startIssueReporting(),
            F.util.startUsageReporting(),
            F.tpl.loadPartials(),
            loadFoundation(),
            initTheme(),
        ]);

<<<<<<< HEAD
        if ('serviceWorker' in navigator && !F.managedConfig) {
=======
        // XXX Hard stop on Safari until they have full service worker support (e.g notifications)
        if ('serviceWorker' in navigator && platform.name !== 'Safari') {
>>>>>>> 30c704f2
            F.serviceWorkerManager = new F.ServiceWorkerManager();
            F.serviceWorkerManager.start(); // bg okay
        }

        loadingTick('Loading conversations...');
        F.mainView = new F.MainView();
        await F.mainView.render();
        loadingTick();

        $loadingDimmer.removeClass('active');

        // Regression check of progress bar ticks.   The numbers need to managed manually.
        const pval = $loadingProgress.progress('get value');
        if (pval / progressSteps < 0.90) {
            logger.warn("Progress bar never reached 90%", pval);
        }

        const disableRouterLoadUrl = F.managedConfig && F.managedConfig.openThreadId !== undefined;
        // The silent arg for router.start actually controls a deeper call to History.loadUrl();
        const haveRoute = F.router.start({silent: disableRouterLoadUrl});
        if (haveRoute) {
            await F.mainView.openedThread;
        } else if (F.managedConfig && F.managedConfig.openThreadId) {
            // managed open-thread-id is a real value..
            await F.mainView.openThreadById(F.managedConfig.openThreadId);
        } else if (F.managedConfig && F.managedConfig.openThreadId !== undefined) {
            // managed open-thread-id is defined but falsy; force default thread open..
            await F.mainView.openDefaultThread();
        } else {
            await F.mainView.openMostRecentThread();
        }

        logger.info(`Messenger load time: ${Math.round(performance.now())}ms`);
        if (F.parentRPC) {
            F.parentRPC.triggerEvent('loaded');
        }

        const msgRecv = F.foundation.getMessageReceiver();
        await msgRecv.idle;  // Let things cool out..
        logger.info('Message receiver reached idle state.');

        await checkPreMessages();
        await checkInterruptedCalls();

        const lastSync = (await F.state.get('lastSync')) || 0;
        if (lastSync < Date.now() - (86400 * 5 * 1000)) {
            await F.util.syncContentHistory({silent: lastSync !== 0});
            (new F.sync.Request()).syncDeviceInfo();
        }
        F.sleep(86400 * Math.random()).then(() => (new F.sync.Request()).syncDeviceInfo());
    }

    addEventListener('load', main);
}());<|MERGE_RESOLUTION|>--- conflicted
+++ resolved
@@ -163,12 +163,8 @@
             initTheme(),
         ]);
 
-<<<<<<< HEAD
-        if ('serviceWorker' in navigator && !F.managedConfig) {
-=======
         // XXX Hard stop on Safari until they have full service worker support (e.g notifications)
-        if ('serviceWorker' in navigator && platform.name !== 'Safari') {
->>>>>>> 30c704f2
+        if ('serviceWorker' in navigator && platform.name !== 'Safari' && !F.managedConfig) {
             F.serviceWorkerManager = new F.ServiceWorkerManager();
             F.serviceWorkerManager.start(); // bg okay
         }
