// vim: ts=4:sw=4:expandtab

(function () {
    'use strict';

    self.F = self.F || {};

    const userAgent = [
        `ForstaWeb/${F.version}`,
        `(${forsta_env.GIT_BRANCH}, ${forsta_env.GIT_COMMIT.substring(0, 10)})`,
        navigator.userAgent
    ].join(' ');

    /* NOTE: Stuff is going to get weird here.  A contact is not a real thing, it's
     * actually just a conversation entry of type: private.  So any contact refs
     * are actually private conversations.  You've been warned! */
    F.Conversation = Backbone.Model.extend({
        database: F.Database,
        storeName: 'conversations',
        requiredAttrs: new F.util.ESet(['id', 'type', 'recipients', 'users']),

        defaults: function() {
            return {
                unreadCount: 0
            };
        },

        initialize: function() {
            this.messageCollection = new F.MessageCollection([], {
                conversation: this
            });
            this.on('change:avatar', this.updateAvatarUrl);
            this.on('destroy', this.revokeAvatarUrl);
            this.on('read', this.onReadMessage);
            this._messageSender = F.foundation.getMessageSender();
            for (const r of this.get('recipients')) {
                textsecure.store.on('keychange:' + r, () => this.addKeyChange(r));
            }
        },

        addKeyChange: async function(id) {
            const m = this.messageCollection.add({
                conversationId: this.id,
                type: 'keychange',
                sent_at: this.get('timestamp'),
                received_at: this.get('timestamp'),
                key_changed: id
            });
            await m.save();
        },

        onReadMessage: function(message) {
            if (this.messageCollection.get(message.id)) {
                this.messageCollection.get(message.id).fetch();
            }
            return this.getUnread().then(function(unreadMessages) {
                this.save({unreadCount: unreadMessages.length});
            }.bind(this));
        },

        getUnread: async function() {
            const unread = new F.MessageCollection();
            await unread.fetch({
                index: {
                    // 'unread' index
                    name: 'unread',
                    lower: [this.id],
                    upper: [this.id, Number.MAX_VALUE],
                }
            });
            return unread;
        },

        validate: function(attrs) {
            const keys = new F.util.ESet(Object.keys(attrs));
            const missing = this.requiredAttrs.difference(keys);
            if (missing.size) {
                throw new Error("Conversation missing required attributes: " +
                                Array.from(missing).join(', '));
            }
            if (attrs.type !== 'private' && attrs.type !== 'group') {
                throw new TypeError("Invalid type: " + attrs.type);
            }
            if (attrs.type === 'private') {
                if (attrs.users.length !== 1) {
                    throw new Error("Expected a single user entry");
                }
                if (attrs.recipients.length !== 1) {
                    throw new Error("Expected a single recipients entry");
                }
            }
            if (attrs.recipients.length !== attrs.users.length) {
                throw new Error("Users and recipients list are incongruent");
            }
        },

        queueJob: function(callback) {
            var previous = this.pending || Promise.resolve();
            var current = this.pending = previous.then(callback, callback);
            const next = () => {
                if (this.pending === current) {
                    delete this.pending;
                }
            };
            current.then(next, (e) => {
                next();
                throw e;
            });
            return current;
        },

        createBody: function(props) {
            /* Create Forsta msg exchange v1: https://goo.gl/N9ajEX */
            const data = {};
            const body = [{
                type: 'text/plain',
                value: props.plain
            }];
            if (props.html && props.html !== props.plain) {
                body.push({
                    type: 'text/html',
                    value: props.html
                });
            }
            data.body = body;
            if (props.attachments && props.attachments.length) {
                data.attachments = props.attachments.map(x => ({
                    name: x.name,
                    size: x.size,
                    type: x.type,
                    mtime: x.mtime
                }));
            }
            return [{
                version: 1,
                type: 'ordinary',
                threadId: this.id,
                threadTitle: this.get('name'),
                userAgent,
                data,
                sendTime: (new Date(props.now)).toISOString(),
            }];
        },

        sendMessage: function(plain, html, attachments) {
            return this.queueJob(async function() {
                var now = Date.now();
                var message = this.messageCollection.add({
                    plain,
                    html,
                    conversationId: this.id,
                    type: 'outgoing',
                    attachments,
                    sent_at: now,
                    received_at: now,
                    expireTimer: this.get('expireTimer')
                });
                const msg = JSON.stringify(this.createBody({plain, html, attachments, now}));
                let to;
                let sender;
                if (this.get('type') == 'private') {
<<<<<<< HEAD
                    dest = this.get('recipients')[0];
=======
                    to = this.get('recipients')[0];
>>>>>>> c3afb08d
                    sender = this._messageSender.sendMessageToAddr;
                } else {
                    to = this.get('groupId');
                    sender = this._messageSender.sendMessageToGroup;
                }
                await message.save(); // prevent getting lost during network failure.
                this.save({
                    unreadCount: 0,
                    active_at: now,
                    timestamp: now,
                    lastMessage: message.getNotificationText()
                }); // background save is okay
                await message.send(sender(to, msg, attachments, now, this.get('expireTimer')));
            }.bind(this));
        },

        updateLastMessage: function() {
            var lastMessage = this.messageCollection.at(this.messageCollection.length - 1);
            if (lastMessage) {
              this.save({
                lastMessage : lastMessage.getNotificationText(),
                timestamp   : lastMessage.get('sent_at')
              });
            } else {
              this.save({
                lastMessage: '',
                timestamp: null
              });
            }
        },

        addExpirationTimerUpdate: async function(expireTimer, source, received_at) {
            received_at = received_at || Date.now();
            this.save({expireTimer});
            const message = this.messageCollection.add({
                conversationId: this.id,
                type: 'outgoing',
                sent_at: received_at,
                received_at,
                flags: textsecure.protobuf.DataMessage.Flags.EXPIRATION_TIMER_UPDATE,
                expirationTimerUpdate: {expireTimer, source}
            });
            await message.save();
            return message;
        },

        sendExpirationTimerUpdate: async function(time) {
            const addr = await F.state.get('addr');
            const message = await this.addExpirationTimerUpdate(time, addr);
            let sendFunc;
            let to;
            if (this.get('type') === 'private') {
<<<<<<< HEAD
=======
                to = this.get('recipients')[0];
                // XXX Do we need to send to our other devices!?
>>>>>>> c3afb08d
                sendFunc = this._messageSender.sendExpirationTimerUpdateToAddr;
            } else {
                to = this.get('groupId');
                sendFunc = this._messageSender.sendExpirationTimerUpdateToGroup;
            }
            await message.send(sendFunc(to, this.get('expireTimer'), message.get('sent_at')));
        },

        isSearchable: function() {
            return !this.get('left') || !!this.get('lastMessage');
        },

        endSession: async function() {
            if (this.isPrivate()) {
                const now = Date.now();
                const message = this.messageCollection.add({
                    conversationId: this.id,
                    type: 'outgoing',
                    sent_at: now,
                    received_at: now,
                    flags: textsecure.protobuf.DataMessage.Flags.END_SESSION
                });
                const addr = this.get('recipients')[0];
                await message.save();
                // XXX Do we need to send to our other devices!?
                await message.send(this._messageSender.closeSession(addr, now));
            }
        },

        updateGroup: async function(updates) {
            if (this.isPrivate()) {
                throw new Error("Called update group on private conversation");
            }
            if (updates === undefined) {
                updates = this.pick(['name', 'avatar', 'recipients']);
            } else {
                for (const key of Object.keys(updates)) {
                    this.set(key, updates[key]);
                }
                await this.save();
            }
            const now = Date.now();
            const message = this.messageCollection.add({
                conversationId: this.id,
                type: 'outgoing',
                sent_at: now,
                received_at: now,
                group_update: updates
            });
            await message.save();
            await message.send(this._messageSender.updateGroup(this.get('groupId'), updates));
        },

        leaveGroup: async function() {
            var now = Date.now();
            if (this.get('type') === 'group') {
                await this.save({left: true});
                const ourAddr = await F.state.get('addr');
                const message = this.messageCollection.add({
                    group_update: {left: [ourAddr]},
                    conversationId: this.id,
                    type: 'outgoing',
                    sent_at: now,
                    received_at: now
                });
                await message.save();
                await message.send(this._messageSender.leaveGroup(this.get('groupId')));
            }
        },

        markRead: async function() {
            if (this.get('unreadCount') > 0) {
                await this.save({unreadCount: 0});
                F.Notifications.remove(F.Notifications.where({conversationId: this.id}));
                const unreadMessages = await this.getUnread();
                const read = unreadMessages.map(m => {
                    if (this.messageCollection.get(m.id)) {
                        // XXX What now?
                        console.warn("XXX doing insane double get nonsense..");
                        m = this.messageCollection.get(m.id);
                    }
                    m.markRead();
                    return {
                        sender: m.get('source'),
                        timestamp: m.get('sent_at')
                    };
                });
                if (read.length > 0) {
                    console.info('Sending', read.length, 'read receipts');
                    await this._messageSender.syncReadMessages(read);
                }
            }
        },

        fetchMessages: function(limit) {
            if (!this.id) {
                return false;
            }
            return this.messageCollection.fetchConversation(this.id, limit);
        },

        destroyMessages: async function() {
            await this.messageCollection.fetch({
                index: {
                    // 'conversation' index on [conversationId, received_at]
                    name  : 'conversation',
                    lower : [this.id],
                    upper : [this.id, Number.MAX_VALUE],
                }
            });
            const models = this.messageCollection.models;
            this.messageCollection.reset([]);
            await Promise.all(models.map(m => m.destroy()));
            await this.save({lastMessage: null});
        },

        isPrivate: function() {
            return this.get('type') === 'private';
        },

        revokeAvatarUrl: function() {
            if (this.avatarUrl) {
                URL.revokeObjectURL(this.avatarUrl);
                this.avatarUrl = null;
            }
        },

        updateAvatarUrl: function(silent) {
            this.revokeAvatarUrl();
            var avatar = this.get('avatar');
            if (avatar) {
                this.avatarUrl = URL.createObjectURL(
                    new Blob([avatar.data], {type: avatar.contentType})
                );
            } else {
                this.avatarUrl = null;
            }
            if (!silent) {
                this.trigger('change');
            }
        },

        getColor: function() {
            const color = this.get('color');
            /* Only accept custom colors that match our palette. */
            if (!color || F.theme_colors.indexOf(color) === -1) {
                if (this.isPrivate()) {
                    return this.getUsers()[0].getColor();
                } else {
                    return F.util.pickColor(this.id);
                }
            }
            return color;
        },

        getAvatar: function() {
            if (!this.avatarUrl) {
                this.updateAvatarUrl(/*silent*/ true);
            }
            if (this.avatarUrl) {
                return {url: this.avatarUrl, color: this.getColor()};
            } else if (this.isPrivate()) {
                return this.getUsers()[0].getAvatar();
            } else {
                return {url: F.urls.static + 'images/group_default.png', color:this.getColor()};
            }
        },

        getUsers: function() {
            const users = new Set(this.get('users'));
            return F.foundation.getUsers().filter(u => users.has(u.id));
        },

        getNotificationIcon: async function() {
            var avatar = this.getAvatar();
            if (avatar.url) {
                return avatar.url;
            } else if (self.Whisper && Whisper.IdenticonSVGView) {
                return await new Whisper.IdenticonSVGView(avatar).getDataUrl();
            }
        },

        resolveConflicts: function(conflict) {
            var addr = conflict.addr;
            var identityKey = conflict.identityKey;
            if (!_.include(this.get('recipients'), addr)) {
                throw new Error('Tried to resolve conflicts for unknown group member');
            }
            if (!this.messageCollection.hasKeyConflicts()) {
                throw new Error('No conflicts to resolve');
            }
            return textsecure.store.removeIdentityKey(addr).then(function() {
                return textsecure.store.saveIdentity(addr, identityKey).then(function() {
                    let promise = Promise.resolve();
                    let conflicts = this.messageCollection.filter(function(message) {
                        return message.hasKeyConflict(addr);
                    });
                    // group incoming & outgoing
                    conflicts = _.groupBy(conflicts, function(m) { return m.get('type'); });
                    // sort each group by date and concatenate outgoing after incoming
                    _.flatten([
                        _.sortBy(conflicts.incoming, function(m) { return m.get('received_at'); }),
                        _.sortBy(conflicts.outgoing, function(m) { return m.get('received_at'); }),
                    ]).forEach(function(message) {
                        var resolveConflict = function() {
                            return message.resolveConflict(addr);
                        };
                        promise = promise.then(resolveConflict, resolveConflict);
                    });
                    return promise;
                }.bind(this));
            }.bind(this));
        },

        notify: function(message) {
            if (!message.isIncoming()) {
                return;
            }
            /* Just notify if we are a service worker (ie. !document) */
            if (self.document && !document.hidden) {
                return;
            }
            var sender = this.collection.add({
                id: message.get('source'),
                type: 'private'
            }, {merge: true});
            var conversationId = this.id;
            sender.fetch().then(function() {
                sender.getNotificationIcon().then(function(iconUrl) {
                    F.Notifications.add({
                        title: sender.getTitle(),
                        message: message.getNotificationText(),
                        iconUrl: iconUrl,
                        imageUrl: message.getImageUrl(),
                        conversationId,
                        messageId: message.id
                    });
                });
            });
        }
    });

    F.ConversationCollection = Backbone.Collection.extend({
        database: F.Database,
        storeName: 'conversations',
        model: F.Conversation,

        comparator: function(m) {
            return -m.get('timestamp');
        },

        destroyAll: async function () {
            await Promise.all(this.models.map(m => m.destroy()));
        },

        search: async function(query) {
            query = query.trim().toLowerCase();
            if (query.length > 0) {
                query = query.replace(/[-.()]*/g,'').replace(/^\+(\d*)$/, '$1');
                var lastCharCode = query.charCodeAt(query.length - 1);
                var nextChar = String.fromCharCode(lastCharCode + 1);
                var upper = query.slice(0, -1) + nextChar;
                try {
                    this.fetch({
                        index: {
                            name: 'search', // 'search' index on tokens array
                            lower: query,
                            upper: upper,
                            excludeUpper: true
                        }
                    });
                } catch(e) {
                    if (e.message !== 'Not Found') {
                        throw e;
                    }
                    return false;
                }
                return true;
            } else {
                return false;
            }
        },

        fetchAlphabetical: async function() {
            try {
                await this.fetch({
                    index: {
                        name: 'search', // 'search' index on tokens array
                    },
                    limit: 100
                });
            } catch(e) {
                if (e.message !== 'Not Found') {
                    throw e;
                }
                return false;
            }
            return true;
        },

        fetchGroups: async function(addr) {
            try {
                await this.fetch({
                    index: {
                        name: 'group',
                        only: addr
                    }
                });
            } catch(e) {
                if (e.message !== 'Not Found') {
                    throw e;
                }
                return false;
            }
            return true;
        },

        fetchActive: function() {
            // Ensures all active conversations are included in this collection,
            // and updates their attributes, but removes nothing.
            return this.fetch({
                index: {
                    name: 'inbox', // 'inbox' index on active_at
                    order: 'desc'  // ORDER timestamp DESC
                    // TODO pagination/infinite scroll
                    // limit: 10, offset: page*10,
                },
                remove: false
            });
        },

        _lazyget: async function(id) {
            let convo = this.get(id);
            if (!convo) {
                convo = this.add({id});
                try {
                    await convo.fetch();
                } catch(e) {
                    if (e.message !== 'Not Found') {
                        throw e;
                    }
                    this.remove(convo);
                    convo = undefined;
                }
            }
            return convo;
        },

        findOrCreate: async function(message) {
            if (message.get('conversationId')) {
                const convo = this._lazyget(message.get('conversationId'));
                if (convo) {
                    return convo;
                }
            }
            console.warn("Creating new conversation without good data.");
            return await this.makeNew({recipients: [message.get('source')]});
        },

        makeNew: async function(attrs, options) {
            if (!attrs.id) {
                attrs.id = F.util.uuid4();
            }
            attrs.active_at = Date.now();
            attrs.unreadCount = 0;
            if (attrs.recipients) {
                /* Ensure our addr is not in the recipients. */
                const addrs = new Set(attrs.recipients);
                addrs.delete(await F.state.get('addr'));
                attrs.recipients = Array.from(addrs);
            }
            if (attrs.users) {
                /* Ensure our user is not in the recipients. */
                const users = new Set(attrs.users);
                users.delete((await F.ccsm.getUserProfile()).id);
                attrs.users = Array.from(users);
            }
            if (!attrs.recipients && !attrs.users) {
                throw new Error("Required props missing: users or recipients must be provided");
            }
            if (!attrs.recipients) {
                console.warn("Convo-create: Supplementing recipients from users");
                const users = F.foundation.getUsers();
                // XXX maybe we want ccsm to store the signal address aside the phone.
                attrs.recipients = attrs.users.map(x => users.get(x).get('phone'));
                if (attrs.recipients.indexOf(undefined) !== -1) {
                    throw new Error('Invalid user detected');
                }
            } else if (!attrs.users) {
                console.warn("Convo-create: Supplementing users from recipients");
                const users = F.foundation.getUsers();
                // XXX maybe we want ccsm to store the signal address aside the phone.
                attrs.users = attrs.recipients.map(x => users.findWhere({phone: x}).id);
                if (attrs.users.indexOf(undefined) !== -1) {
                    throw new Error('Invalid signal address detected');
                }
            }
            if (!attrs.type) {
                attrs.type = attrs.users.length > 1 ? 'group' : 'private';
            }
            if (attrs.type === 'group' && !attrs.groupId) {
                const ms = F.foundation.getMessageSender();
                attrs.groupId = await ms.createGroup(attrs.recipients, attrs.name);
                console.info(`Created group ${attrs.groupId} for conversation ${attrs.id}`);
            }
            const c = this.add(attrs, options);
            await c.save();
            return c;
        }
    });

    F.InboxCollection = Backbone.Collection.extend({
        initialize: function() {
            this.on('change:timestamp change:name change:addr', this.sort);
        },

        comparator: function(m1, m2) {
            var timestamp1 = m1.get('timestamp');
            var timestamp2 = m2.get('timestamp');
            if (timestamp1 && timestamp2) {
                return timestamp2 - timestamp1;
            }
            if (timestamp1) {
                return -1;
            }
            if (timestamp2) {
                return 1;
            }
            var title1 = m1.get('name');
            var title2 = m2.get('name');
            if (title1 ===  title2) {
                return 0;
            }
            if (title1 < title2) {
                return -1;
            }
            if (title1 > title2) {
                return 1;
            }
        },

        addActive: function(model) {
            if (model.get('active_at')) {
                this.add(model);
            } else {
                this.remove(model);
            }
        }
    });
})();<|MERGE_RESOLUTION|>--- conflicted
+++ resolved
@@ -159,11 +159,7 @@
                 let to;
                 let sender;
                 if (this.get('type') == 'private') {
-<<<<<<< HEAD
-                    dest = this.get('recipients')[0];
-=======
                     to = this.get('recipients')[0];
->>>>>>> c3afb08d
                     sender = this._messageSender.sendMessageToAddr;
                 } else {
                     to = this.get('groupId');
@@ -216,11 +212,8 @@
             let sendFunc;
             let to;
             if (this.get('type') === 'private') {
-<<<<<<< HEAD
-=======
                 to = this.get('recipients')[0];
                 // XXX Do we need to send to our other devices!?
->>>>>>> c3afb08d
                 sendFunc = this._messageSender.sendExpirationTimerUpdateToAddr;
             } else {
                 to = this.get('groupId');
