/*
 * vim: ts=4:sw=4:expandtab
 */

;(function () {
    'use strict';

    self.F = self.F || {};
    F.util = {};
    F.urls = {
        main: '/@',
        login: '/login',
        logout: '/logout',
        static: '/@static/',
        install: '/@install',
        register: '/@register',
        templates: '/@static/templates/',
        worker_service: '/@worker-service.js'
    };

    self.DOMPurify && DOMPurify.addHook('afterSanitizeAttributes', node => {
        if ('target' in node) {
            node.setAttribute('target', '_blank');
        }
    });
<<<<<<< HEAD
    self.DOMPurify && DOMPurify.addHook('afterSanitizeElements', (node) => {
=======

    DOMPurify.addHook('afterSanitizeElements', (node) => {
>>>>>>> c615a212
        /* Remove empty <code> tags. */
        if (node.nodeName === 'CODE' && node.childNodes.length === 0) {
            node.parentNode.removeChild(node);
        }
    });

    /* Sends exception data to https://sentry.io */
    F.util.start_error_reporting = function() {
        if (forsta_env.SENTRY_DSN) {
            Raven.config(forsta_env.SENTRY_DSN, {
                release: forsta_env.GIT_COMMIT,
                serverName: forsta_env.SERVER_HOSTNAME,
                environment: 'dev'
            }).install();
        }
    };

    /* Emulate Python's asyncio.as_completed */
    F.util.as_completed = function*(promises) {
        const pending = new Set(promises);
        for (const p of pending) {
            p.then(function resolved(v) {
                pending.delete(p);
                return v;
            }, function rejected(e) {
                pending.delete(p);
                throw e;
            });
        }
        while (pending.size) {
            yield Promise.race(pending);
        }
    };

    F.util.sleep = function(seconds) {
        return new Promise(r => setTimeout(r, seconds * 1000, seconds));
    };


    F.util.htmlSanitize = function(dirty_html_str) {
        return DOMPurify.sanitize(dirty_html_str, {
            ALLOW_ARIA_ATTR: false,
            ALLOW_DATA_ATTR: false,
            ALLOWED_TAGS: ['p', 'b', 'i', 'u', 'del', 'pre', 'code', 'br', 'hr',
                           'div', 'span', 'h1', 'h2', 'h3', 'h4', 'h5', 'h6',
                           'em', 'time', 'mark', 'blockquote', 'ul', 'ol', 'li',
                           'dd', 'dl', 'dt', 'a', 'abbr', 'cite', 'dfn', 'q',
                           'kbd', 'samp', 'small', 's', 'ins', 'strong', 'sub',
                           'sup', 'var', 'wbr', 'audio', 'img', 'video', 'source',
                           'blink'],
            ALLOWED_ATTR: ['src', 'type', 'controls', 'title', 'alt', 'checked',
                           'cite', 'color', 'background', 'border', 'bgcolor',
                           'autocomplete', 'align', 'action', 'accept', 'href',
                           'datetime', 'default', 'dir', 'disabled', 'face',
                           'for', 'headers', 'height', 'width', 'hidden', 'label',
                           'lang', 'max', 'maxlength', 'multiple', 'min',
                           'placeholder', 'readonly', 'role', 'spellcheck',
                           'selected', 'start', 'step', 'summary', 'value']
        });
    };

    const code_block = /```([\s\S]*?)```/gm;
    const a = /((https?:\/\/(www\.)?[-a-zA-Z0-9@:%._\+~#=]{2,256}\.[a-z]{2,6}\b([-a-zA-Z0-9@:%_\+.~#?&//=]*)))(">(.*)<\/a>)?/ig;
    const already_html_link = /(<a href="http).+(<\/a>)/ig;
    const styles = {
        samp: /`(\S.*?\S|\S)`/g,
        mark: /==(\S.*?\S|\S)==/g,
        ins: /\+(\S.*?\S|\S)\+/g,
        strong: /\*(\S.*?\S|\S)\*/g,
        del: /~(\S.*?\S|\S)~/g,
        u: /__(\S.*?\S|\S)__/g,
        em: /_(\S.*?\S|\S)_/g,
        sup: /\^(\S.*?\S|\S)\^/g,
        sub: /\?(\S.*?\S|\S)\?/g,
        blink: /!(\S.*?\S|\S)!/g,
        // q: /&gt;\s+(\S.+)/gm,
        h1: /#{3}(\S.*?\S|\S)#{3}/gm,
        h3: /#{2}(\S.*?\S|\S)#{2}/gm,
        h5: /#{1}(\S.*?\S|\S)#{1}/gm
    }

    F.util.forstadownConvert = function(fd_str) {
        const stack = [];

        /* Code is special for now. */
        let pos = 0;
        fd_str.replace(code_block, (outer, inner, offset, whole) => {
            if (pos - offset > 0) {
                stack.push({
                    protected: false,
                    value: whole.slice(pos, offset)
                });
            }
            pos = offset + outer.length;
            if (inner.length) {
                stack.push({
                    protected: true,
                    value: `<code>${inner}</code>`
                });
            }
        });
        if (!stack.length) {
            stack.push({
                protected: false,
                value: fd_str
            });
        }

        /* Do all the inline ones now */
        const buf = [];
        for (const segment of stack) {
            console.log('segment: ', segment);
            if (segment.protected) {
                buf.push(segment.value);
            } 
            else {
                let val = segment.value;
                for (const tag in styles) {
                    val = val.replace(styles[tag], `<${tag}>$1</${tag}>`);  
                }
                if(!val.match(already_html_link)) {
                    let url_val = val.match(a);
                    val = val.replace(a, `<a href=${url_val}>${url_val}</a>`);
                }
                buf.push(val);
            }
        }
        return buf.join('');
    };
})();<|MERGE_RESOLUTION|>--- conflicted
+++ resolved
@@ -23,12 +23,8 @@
             node.setAttribute('target', '_blank');
         }
     });
-<<<<<<< HEAD
+
     self.DOMPurify && DOMPurify.addHook('afterSanitizeElements', (node) => {
-=======
-
-    DOMPurify.addHook('afterSanitizeElements', (node) => {
->>>>>>> c615a212
         /* Remove empty <code> tags. */
         if (node.nodeName === 'CODE' && node.childNodes.length === 0) {
             node.parentNode.removeChild(node);
