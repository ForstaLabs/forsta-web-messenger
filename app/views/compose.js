--- conflicted
+++ resolved
@@ -61,11 +61,6 @@
             const raw = el.innerHTML;
             const plain = F.emoji.colons_to_unicode(el.innerText.trim());
             var html;
-<<<<<<< HEAD
-            console.info('raw: ', raw);
-            F.util.nodeTraverse(raw);
-=======
->>>>>>> 4c4414d5
             if(dirty_flag) {
                 html = raw; //if DOMpurify results in output differing from input, do not call fostadownConvert()
             }
