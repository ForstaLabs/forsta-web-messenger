/*
 * vim: ts=4:sw=4:expandtab
 */
(function () {
    'use strict';

    self.F = self.F || {};

    const ErrorView = F.View.extend({
        template: 'article/messages-error.html',

        initialize: function(options) {
            F.View.prototype.initialize.apply(this, arguments);
            this.conversation = options.conversation;
            this.errors = this.model.receipts.where({type: 'error'});
        },

        errorsManifest: {
            OutgoingIdentityKeyError: {
                icon: 'spy',
                actions: [
                    ['Verify New Identity', 'resolveOutgoingConflict']
                ]
            },
            IncomingIdentityKeyError: {
                icon: 'spy',
                actions: [
                    ['Verify New Identity', 'resolveIncomingConflict']
                ]
            },
            UnregisteredUserError: { // XXX the system should auto-remove them.
                icon: 'ban'
            },
            SendMessageNetworkError: {
                icon: 'unlinkify red',
                actions: [
                    ['Retry Send', 'retrySend']
                ]
            },
            MessageError: {
                icon: 'unlinkify red',
                actions: [
                    ['Retry Send', 'retrySend']
                ]
            },
            OutgoingMessageError: {
                icon: 'unlinkify red',
                actions: [
                    ['Retry Send', 'retrySend']
                ]
            },
            HTTPError: {
                icon: 'plug red',
            }
        },

        render_attributes: function() {
            return this.errors.map((m, idx) => {
                const error = m.get('error');
                const attrs = _.extend({idx}, error);
                const errorMani = this.errorsManifest[error.name];
                if (!errorMani) {
                    console.warn("Unhandled error type:", error.name);
                } else {
                    attrs.icon = errorMani.icon;
                    attrs.actions = errorMani.actions;
                }
                return attrs;
            });
        },

        render: async function() {
            await F.View.prototype.render.call(this);
            const _this = this; // Save for onCreate
            this.$('.f-error').popup({
                exclusive: true,
                on: 'click',
                onCreate: function() {
                    const popup = this;
                    popup.on('click', 'button', _this.onPopupAction.bind(_this));
                }
            });
            return this;
        },

        onPopupAction: async function(ev) {
            const fn = this[ev.target.name];
            const error = this.errors[ev.target.dataset.erroridx];
            if (fn) {
                ev.stopPropagation();
                // XXX convert errors here into user feedback ?
                await fn.call(this, error);
            } else {
                console.warn("No error click handler for:", error);
            }
        },

        resolveIncomingConflict: function(error) {
            const convo = this.model.conversations.get(this.model.get('source'));
            convo.resolveConflicts(error);
        },

        resolveOutgoingConflict: function(error) {
            this.model.resolveConflict(error.addr);
        },

        retrySend: function(error) {
            this.model.resend(error.addr);
        }

    });

    const TimerView = F.View.extend({
        className: 'timer',

        initialize: function() {
            if (this.model.isExpiring()) {
                this.render();
                var totalTime = this.model.get('expireTimer') * 1000;
                var remainingTime = this.model.msTilExpire();
                var elapsed = (totalTime - remainingTime) / totalTime;
                this.$el.append('<span class="hourglass"><span class="sand"></span></span>');
                this.$('.sand')
                    .css('animation-duration', remainingTime*0.001 + 's')
                    .css('transform', 'translateY(' + elapsed*100 + '%)');
                this.$el.css('display', 'inline-block');
            }
            return this;
        }
    });

    F.MessageItemView = F.View.extend({
        template: 'article/messages-item.html',

        id: function() {
            return this.model.id;
        },

        className: function() {
            return `event ${this.model.get('type')}`;
        },

        initialize: function(options) {
            const listen = (events, cb) => this.listenTo(this.model, events, cb);
            listen('change:html change:plain change:flags change:group_update', this.render);
            if (this.model.isOutgoing()) {
                listen('pending', () => this.setStatus('pending'));
            }
            listen('change:expirationStartTimestamp', this.renderExpiring);
            listen('remove', this.onRemove);
            listen('expired', this.onExpired);
            this.listenTo(this.model.receipts, 'add', this.onReceipt);
            this.timeStampView = new F.ExtendedTimestampView();
        },

        events: {
            'click .f-retry': 'retryMessage',
            'click .f-user': 'onUserClick',
            'click .f-moreinfo-toggle.link': 'onMoreInfoToggle'
        },
        //
        // getBackside: async function() {
        //   // const receipts = this.model.receipts.models;
        //   const attrs = this.model.attributes;
        //   const conv = F.foundation.getConversations().get(attrs.conversationId);
        //   const users = F.foundation.getUsers();
        //   const outbuff = [];
        //   // will also need to template this
        //   let type;
        //   let time;
        //   let adj;
        //   if (attrs.type === "outgoing") {
        //     type = "Outgoing Message";
        //     time = F.tpl.help.fromnow(attrs.sent_at);
        //     adj = "Sent";
        //   }
        //   else {
        //     type = "Incoming Message";
        //     time = F.tpl.help.fromnow(attrs.received_at);
        //     adj = "Received";
        //   }
        //   let top = `<div class="ui three statistics">
        //                 <div class="statistic">
        //                   <div class="label">
        //                     ${adj}
        //                   </div>
        //                   <div class="value">
        //                     ${time}
        //                   </div>
        //                 </div>
        //                 <div class="statistic">
        //                   <div class="text value">
        //                     ${type}
        //                   </div>
        //                 </div>
        //                 <div class="statistic">
        //                   <div class="value">
        //                     ${conv.attributes.users.length}
        //                   </div>
        //                   <div class="label">
        //                     Conversation Members
        //                   </div>
        //                 </div>
        //               </div>`;
        //   outbuff.push(top);
        //   let head = `<div class="ui horizontal divider">
        //                 <i class="large snowflake icon"></i>
        //                 Recipients
        //               </div>`;
        //   outbuff.push(head);
        //   let feed = [];
        //   for (const uid of conv.attributes.users) {
        //     const user = users.get(uid);
        //     const avatar = await user.getAvatar();
        //     let item = `<div class="item">
        //                   <div class="ui tiny image">
        //                     <img src="${avatar.url}">
        //                   </div>
        //                   <div class="middle aligned content">
        //                     <a class="header">${user.attributes.first_name + " " + user.attributes.last_name}</a>
        //                     <div class="description">
        //                       <p>${user.attributes.email}</p>
        //                     </div>
        //                     <i class="like icon"></i>
        //                   </div>
        //                 </div>`;
        //     feed.push(item);
        //   }
        //   outbuff.push('<div class="ui items">' + feed.join('') + '</div>');
        //   return outbuff.join("");
        // },

        render_attributes: async function() {
            let avatar;
            let senderName;
            if (this.model.isClientOnly()) {
                avatar = {
                    color: 'black',
                    url: '/@static/images/icon_256.png'
                };
                senderName = 'Forsta';
            } else {
                const sender = this.model.getSender();
                senderName = sender.getName();
                avatar = (await sender.getAvatar());
            }
            const attrs = F.View.prototype.render_attributes.call(this);
            const userAgent = this.model.get('userAgent') || '';
            // const backside = await this.getBackside();
            return Object.assign(attrs, {
                senderName,
                mobile: !userAgent.match(new RegExp(F.product)),
                avatar,
                incoming: this.model.isIncoming(),
                meta: this.model.getMeta(),
                safe_html: attrs.safe_html && F.emoji.replace_unified(attrs.safe_html),
            });
        },

        render: async function() {
            await F.View.prototype.render.call(this);
            this.timeStampView.setElement(this.$('.timestamp'));
            this.timeStampView.update();
            if (this.model.isOutgoing()) {
                const status = this.isDelivered() ? 'delivered' :
                               this.isSent() ? 'sent' : undefined;
                if (status) {
                    this.setStatus(status);
                }
            }
            this.renderEmbed();
            this.renderPlainEmoji();
            this.renderExpiring();
            await this.loadAttachments();
            await this.renderErrors();
            return this;
        },

        onReceipt: async function(receipt) {
            if (receipt.get('type') === 'error') {
                if (this.model.isIncoming()) {
                    await this.render();
                } else {
                    await this.renderErrors();
                }
            } else if (receipt.get('type') === 'delivery') {
                if (this.isDelivered()) {
                    this.setStatus('delivered');
                } else if (this.isSent()) {
                    this.setStatus('sent');
                }
            }
        },

        isDelivered: function() {
            /* Returns true if at least one device for each of the recipients has sent a
             * delivery reciept. */
            const recipients = this.model.getConversation().getUserCount() - 1;
            const delivered = new Set(this.model.receipts.where({type: 'delivery'}).map(x => x.get('source')));
            delivered.delete(F.currentUser.id);
            return delivered.size >= recipients;
        },

        isSent: async function() {
            /* Returns true when all recipeints in this convo have been sent to. */
            if (this.model.get('sourceDevice') !== await F.state.get('deviceId')) {
                return undefined;  // We can't know any better.
            }
            const recipients = this.model.getConversation().getUserCount() - 1;
            const sent = this.model.receipts.where({type: 'sent'}).length;
            return sent >= recipients;
        },

        onUserClick: async function() {
            //const users = this.model.getConversation().get('users');
            const idx = this.model.attributes.sender;
<<<<<<< HEAD
            const user = F.foundation.getUsers().get(idx).attributes;
            const avatar = await this.model.getSender().getAvatar();
            let tags = [];
            for (var tag of user.tags) {
                if (tag.association_type === "MEMBEROF") {
                    tags.push(tag.tag.description);
                }
            }
            let online;
            if (user.is_active) {
              online = "Online";
            }
            else {
              online = `Last Online on ${user.last_login}`;
            }
            // move to template
            const c2 = `
              <div class="ui card">
                <div class="image">
                  <img src="${avatar.url}">
                </div>
                <div class="content">
                  <div class="header">${user.first_name} ${user.last_name}</div>
                  <div class="meta">
                    <a>${tags.join(" | ")}</a>
                  </div>
                  <div class="description">
                    ${user.email}
                  </div>
                </div>
                <div class="extra content">
                  <span class="right">
                    Joined in ${user.date_joined}
                  </span>
                  <br>
                  <span>
                    ${online}
                  </span>
                </div>
              </div>`;
            new F.ModalView({
                content: c2,
                size: "fluid"
            }).show();
=======
            F.util.displayUserCard(idx);
>>>>>>> e0825e0a
        },

        onExpired: function() {
            this.model._expiring = true; // Prevent removal in onRemove.
            /* NOTE: Must use force-repaint for consistent rendering and timing. */
            this.$el
                .transition('force repaint')
                .transition('shake')
                .transition('fade out', this.remove.bind(this));
        },

        onRemove: function() {
            if (this.model._expiring) {
                return;
            }
            this.remove();
        },

        onMoreInfoToggle: async function(ev) {
            var view = await new F.MessageBacksideView({
                model: this.model
            });
            await view.render();
            this.$('.extra.text.back').append(view.el);
            this.$('.shape').shape(ev.target.dataset.transition);
        },

        setStatus: function(status) {
            this.status = status;
            this.renderStatus();
        },

        renderStatus: function() {
            const icons = {
                pending: 'notched circle loading grey',
                sent: 'radio grey',
                delivered: 'check circle outline grey',
            };
            const icon = icons[this.status];
            console.assert(icon, `No icon for status: ${this.status}`);
            this.$('.f-status i').attr('class', `icon ${icon}`);
        },

        renderErrors: async function() {
            const errors = this.model.receipts.where({type: 'error'});
            const $errorbar = this.$('.icon-bar.errors');
            if (errors && errors.length) {
                const v = new ErrorView({
                    model: this.model,
                    el: $errorbar
                });
                await v.render();
            } else {
                $errorbar.empty();
            }
        },

        renderEmbed: function() {
            this.$('.extra.text a[type="unfurlable"]').oembed();
        },

        renderPlainEmoji: function() {
            /* We don't want to render plain as html so this safely replaces unicode emojis
             * with html after handlebars has scrubbed the input. */
            const plain = this.$('.extra.text.plain');
            if (plain.length) {
                plain.html(F.emoji.replace_unified(this.model.get('plain')));
            }
        },

        renderExpiring: function() {
            new TimerView({
                model: this.model,
                el: this.$('.icon-bar .timer')
            });
        },

        loadAttachments: async function() {
            await Promise.all(this.model.get('attachments').map(attachment => {
                var view = new F.AttachmentView({model: attachment});
                this.listenTo(view, 'update', function() {
                    if (!view.el.parentNode) {
                        this.$('.attachments').append(view.el);
                    }
                });
                this.$('.attachments').append(view.el);
                return view.render();
            }));
        }
    });

    F.MessageBacksideView = F.View.extend({
        template: 'article/messages-backside.html',

        initialize: async function() {
            this.attrs = this.model.attributes;
            this.conv = F.foundation.getConversations().get(this.attrs.conversationId);
            this.users = F.foundation.getUsers();
            this.head = this.getHead(this.attrs);
            this.items = await this.getItems(this.conv, this.users);
        },

        getHead: function(attrs) {
          const type2 = "Message";
          if (attrs.type === "outgoing") {
            return {
                type1: "Outgoing",
                type2,
                time: F.tpl.help.fromnow(attrs.sent_at),
                adj: "Sent"
            };
          }
          else {
            return {
                type1: "Incoming Message",
                type2,
                time: F.tpl.help.fromnow(attrs.received_at),
                adj: "Received"
            };
          }
        },

        getItems: async function(conv, users) {
          var items = [];
          for (const uid of conv.attributes.users) {
            const user = users.get(uid);
            items.push({
                user,
                avatar: await user.getAvatar(),
                name: user.attributes.first_name + " " + user.attributes.last_name
            });
          }
          return items;
        },

        render: async function() {
            await F.View.prototype.render.call(this);
        },

        render_attributes: async function() {
            return {
              conv: this.conv,
              head: this.head,
              items: this.items
            };
        },
    });

    F.MessageView = F.ListView.extend({

        ItemView: F.MessageItemView,

        initialize: function(options) {
            this.observer = new MutationObserver(this.onMutate.bind(this));
            options.reverse = true;
            options.remove = false;
            return F.ListView.prototype.initialize.call(this, options);
        },

        render: async function() {
            await F.ListView.prototype.render.apply(this, arguments);
            this.observer.observe(this.el.parentNode, {
                attributes: true,
                childList: true,
                subtree: true,
                characterData: false
            });
            $(self).on(`resize #${this.id}`, this.onResize.bind(this));
            return this;
        },

        events: {
            'scroll': 'onScroll',
        },

        onMutate: function() {
            return this.maybeKeepScrollPinned();
        },

        onResize: function() {
            this.maybeKeepScrollPinned();
        },

        /*
         * Debounce scroll monitoring to give resize and mutate a chance
         * first.  We only need this routine to stop tailing for saving
         * the cursor position used for convo switching.
         */
        onScroll: _.debounce(function() {
            this.scrollTick();
            if (!this._scrollPin && this.el.scrollTop === 0) {
                console.info("Loading more data...");
                this.$el.trigger('loadMore');
            }
        }, 25),

        maybeKeepScrollPinned: function() {
            if (this._scrollPin) {
                this.el.scrollTop = this.el.scrollHeight;
            }
            return this._scrollPin;
        },

        scrollTick: function() {
            let pin;
            let pos;
            if (!this.el) {
                pos = 0;
                pin = true;
            } else {
                // Adjust for rounding and scale/zoom error.
                const slop = 2;
                pos = this.el.scrollTop + this.el.clientHeight;
                pin = pos >= this.el.scrollHeight - slop;
            }
            this._scrollPos = pos;
            if (pin != this._scrollPin) {
                console.info(pin ? 'Pinning' : 'Unpinning', 'message pane');
                this._scrollPin = pin;
            }
        },

        loadSavedScrollPosition: function() {
            if (!this.maybeKeepScrollPinned() && this._scrollPos) {
                this.el.scrollTop = this._scrollPos;
            }
        },

        resetCollection: async function() {
            this.scrollTick();
            await F.ListView.prototype.resetCollection.apply(this, arguments);
            this.maybeKeepScrollPinned();
        },

        addModel: async function(model) {
            this.scrollTick();
            await F.ListView.prototype.addModel.apply(this, arguments);
            this.maybeKeepScrollPinned();
        },

        removeModel: async function(model) {
            /* If the model is expiring it calls remove manually later. */
            if (!model._expiring) {
                return await F.ListView.prototype.removeModel.apply(this, arguments);
            }
        }
    });
})();<|MERGE_RESOLUTION|>--- conflicted
+++ resolved
@@ -312,56 +312,8 @@
         },
 
         onUserClick: async function() {
-            //const users = this.model.getConversation().get('users');
             const idx = this.model.attributes.sender;
-<<<<<<< HEAD
-            const user = F.foundation.getUsers().get(idx).attributes;
-            const avatar = await this.model.getSender().getAvatar();
-            let tags = [];
-            for (var tag of user.tags) {
-                if (tag.association_type === "MEMBEROF") {
-                    tags.push(tag.tag.description);
-                }
-            }
-            let online;
-            if (user.is_active) {
-              online = "Online";
-            }
-            else {
-              online = `Last Online on ${user.last_login}`;
-            }
-            // move to template
-            const c2 = `
-              <div class="ui card">
-                <div class="image">
-                  <img src="${avatar.url}">
-                </div>
-                <div class="content">
-                  <div class="header">${user.first_name} ${user.last_name}</div>
-                  <div class="meta">
-                    <a>${tags.join(" | ")}</a>
-                  </div>
-                  <div class="description">
-                    ${user.email}
-                  </div>
-                </div>
-                <div class="extra content">
-                  <span class="right">
-                    Joined in ${user.date_joined}
-                  </span>
-                  <br>
-                  <span>
-                    ${online}
-                  </span>
-                </div>
-              </div>`;
-            new F.ModalView({
-                content: c2,
-                size: "fluid"
-            }).show();
-=======
             F.util.displayUserCard(idx);
->>>>>>> e0825e0a
         },
 
         onExpired: function() {
