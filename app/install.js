--- conflicted
+++ resolved
@@ -4,15 +4,7 @@
 ;(function() {
     'use strict';
 
-<<<<<<< HEAD
-    let deviceName = textsecure.storage.user.getDeviceName();
-    if (!deviceName) {
-        const machine = platform.product || platform.os.family;
-        deviceName = `${platform.name} on ${machine} (${location.host})`;
-    }
-=======
     F.util.start_error_reporting();
->>>>>>> 75481c14
 
     async function main() {
         await textsecure.init(new F.TextSecureStore());
