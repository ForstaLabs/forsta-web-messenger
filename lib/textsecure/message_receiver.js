/*
 * vim: ts=4:sw=4:expandtab
 */

<<<<<<< HEAD
function MessageReceiver(url, port, username, password, signalingKey, attachment_server_url) {
    this.url = url;
    this.signalingKey = signalingKey;
    this.username = username;
    this.password = password;
    this.server = new TextSecureServer(url, port, username, password, attachment_server_url);

    var address = libsignal.SignalProtocolAddress.fromString(username);
    this.number = address.getName();
    this.deviceId = address.getDeviceId();
=======
function MessageReceiver(textSecureServer, signalingKey) {
    this.server = textSecureServer;
    this.signalingKey = signalingKey;
>>>>>>> 75481c14
}

MessageReceiver.prototype = new textsecure.EventTarget();
MessageReceiver.prototype.extend({
    constructor: MessageReceiver,

    connect: function() {
        if (this.socket && this.socket.readyState !== WebSocket.CLOSED) {
            this.socket.close();
        }
        this.socket = this.server.getMessageSocket();
        this.socket.onclose = this.onclose.bind(this);
        this.socket.onerror = this.onerror.bind(this);
        this.socket.onopen = this.onopen.bind(this);
        console.info('Websocket connecting:', this.socket.url.split('?')[0]);
        this.wsr = new WebSocketResource(this.socket, {
            handleRequest: this.handleRequest.bind(this),
            keepalive: { path: '/v1/keepalive', disconnect: true }
        });
        this.pending = Promise.resolve();
    },

    close: function() {
        this.socket.close(3000, 'called close');
        delete this.listeners;
    },

    onopen: function() {
        console.info('Websocket open');
    },

    onerror: function(error) {
        console.error('Websocket error:', error);
    },

    onclose: function(ev) {
        console.warn('Websocket closed:', ev.code, ev.reason || '');
        if (ev.code === 3000) {
            return;
        }
        var eventTarget = this;
        // possible 403 or network issue. Make an request to confirm
        this.server.getDevices(this.server.number).
            then(this.connect.bind(this)). // No HTTP error? Reconnect
            catch(function(e) {
                var ev = new Event('error');
                ev.error = e;
                eventTarget.dispatchEvent(ev);
            });
    },

    handleRequest: function(request) {
        // We do the message decryption here, instead of in the ordered pending queue,
        // to avoid exposing the time it took us to process messages through the time-to-ack.

        // TODO: handle different types of requests. for now we blindly assume
        // PUT /messages <encrypted Envelope>
        textsecure.crypto.decryptWebsocketMessage(request.body, this.signalingKey).then(function(plaintext) {
            var envelope = textsecure.protobuf.Envelope.decode(plaintext);
            // After this point, decoding errors are not the server's
            // fault, and we should handle them gracefully and tell the
            // user they received an invalid message
            request.respond(200, 'OK');
            this.queueEnvelope(envelope);
        }.bind(this)).catch(function(e) {
            request.respond(500, 'Bad encrypted websocket message');
            console.error("Error handling incoming message:", e);
            var ev = new Event('error');
            ev.error = e;
            this.dispatchEvent(ev);
        }.bind(this));
    },

    queueEnvelope: function(envelope) {
        var handleEnvelope = this.handleEnvelope.bind(this, envelope);
        this.pending = this.pending.then(handleEnvelope, handleEnvelope);
    },

    handleEnvelope: function(envelope) {
        if (envelope.type === textsecure.protobuf.Envelope.Type.RECEIPT) {
            return this.onDeliveryReceipt(envelope);
        }

        if (envelope.content) {
            return this.handleContentMessage(envelope);
        } else if (envelope.legacyMessage) {
            return this.handleLegacyMessage(envelope);
        } else {
            throw new Error('Received message with no content and no legacyMessage');
        }
    },

    getStatus: function() {
        if (this.socket) {
            return this.socket.readyState;
        } else {
            return -1;
        }
    },

    onDeliveryReceipt: function (envelope) {
        var ev = new Event('receipt');
        ev.proto = envelope;
        this.dispatchEvent(ev);
    },

    unpad: function(paddedPlaintext) {
        paddedPlaintext = new Uint8Array(paddedPlaintext);
        var plaintext;
        for (var i = paddedPlaintext.length - 1; i >= 0; i--) {
            if (paddedPlaintext[i] == 0x80) {
                plaintext = new Uint8Array(i);
                plaintext.set(paddedPlaintext.subarray(0, i));
                plaintext = plaintext.buffer;
                break;
            } else if (paddedPlaintext[i] !== 0x00) {
                throw new Error('Invalid padding');
            }
        }

        return plaintext;
    },

    decrypt: function(envelope, ciphertext) {
        var promise;
        var address = new libsignal.SignalProtocolAddress(envelope.source, envelope.sourceDevice);
        var sessionCipher = new libsignal.SessionCipher(textsecure.store, address);
        switch(envelope.type) {
            case textsecure.protobuf.Envelope.Type.CIPHERTEXT:
                console.info('message from', envelope.source + '.' + envelope.sourceDevice, envelope.timestamp.toNumber());
                promise = sessionCipher.decryptWhisperMessage(ciphertext).then(this.unpad);
                break;
            case textsecure.protobuf.Envelope.Type.PREKEY_BUNDLE:
                console.info('prekey message from', envelope.source + '.' + envelope.sourceDevice, envelope.timestamp.toNumber());
                promise = this.decryptPreKeyWhisperMessage(ciphertext, sessionCipher, address);
                break;
            default:
                promise = Promise.reject(new Error("Unknown message type"));
        }
        return promise.catch(function(error) {
            var ev = new Event('error');
            ev.error = error;
            ev.proto = envelope;
            this.dispatchEvent(ev);
            return Promise.reject(error);
        }.bind(this));
    },

    decryptPreKeyWhisperMessage: function(ciphertext, sessionCipher, address) {
        return sessionCipher.decryptPreKeyWhisperMessage(ciphertext).then(this.unpad).catch(function(e) {
            if (e.message === 'Unknown identity key') {
                // create an error that the UI will pick up and ask the
                // user if they want to re-negotiate
                throw new textsecure.IncomingIdentityKeyError(
                    address.toString(),
                    ciphertext.toArrayBuffer(),
                    e.identityKey
                );
            }
            throw e;
        });
    },

    handleSentMessage: function(destination, timestamp, message, expirationStartTimestamp) {
        var p = Promise.resolve();
        if ((message.flags & textsecure.protobuf.DataMessage.Flags.END_SESSION) ==
                textsecure.protobuf.DataMessage.Flags.END_SESSION ) {
            p = this.handleEndSession(destination);
        }
        return p.then(function() {
            return this.processDecrypted(message, this.server.number).then(function(message) {
                var ev = new Event('sent');
                ev.data = {
                    destination              : destination,
                    timestamp                : timestamp.toNumber(),
                    message                  : message
                };
                if (expirationStartTimestamp) {
                  ev.data.expirationStartTimestamp = expirationStartTimestamp.toNumber();
                }
                this.dispatchEvent(ev);
            }.bind(this));
        }.bind(this));
    },

    handleDataMessage: function(envelope, message) {
        var encodedNumber = envelope.source + '.' + envelope.sourceDevice;
        console.info('data message from', encodedNumber, envelope.timestamp.toNumber());
        var p = Promise.resolve();
        if ((message.flags & textsecure.protobuf.DataMessage.Flags.END_SESSION) ==
                textsecure.protobuf.DataMessage.Flags.END_SESSION ) {
            p = this.handleEndSession(envelope.source);
        }
        return p.then(function() {
            return this.processDecrypted(message, envelope.source).then(function(message) {
                var ev = new Event('message');
                ev.data = {
                    source    : envelope.source,
                    timestamp : envelope.timestamp.toNumber(),
                    message   : message
                };
                this.dispatchEvent(ev);
            }.bind(this));
        }.bind(this));
    },

    handleLegacyMessage: function (envelope) {
        return this.decrypt(envelope, envelope.legacyMessage).then(function(plaintext) {
            var message = textsecure.protobuf.DataMessage.decode(plaintext);
            return this.handleDataMessage(envelope, message);
        }.bind(this));
    },

    handleContentMessage: function (envelope) {
        return this.decrypt(envelope, envelope.content).then(function(plaintext) {
            var content = textsecure.protobuf.Content.decode(plaintext);
            if (content.syncMessage) {
                return this.handleSyncMessage(envelope, content.syncMessage);
            } else if (content.dataMessage) {
                return this.handleDataMessage(envelope, content.dataMessage);
            } else {
                throw new Error('Got Content message with no dataMessage and no syncMessage');
            }
        }.bind(this));
    },

    handleSyncMessage: function(envelope, syncMessage) {
        if (envelope.source !== this.server.number) {
            throw new Error('Received sync message from another number');
        }
        if (envelope.sourceDevice == this.server.deviceId) {
            throw new Error('Received sync message from our own device');
        }
        if (syncMessage.sent) {
            var sentMessage = syncMessage.sent;
            console.info('sent message to',
                    sentMessage.destination,
                    sentMessage.timestamp.toNumber(),
                    'from', envelope.source + '.' + envelope.sourceDevice
            );
            return this.handleSentMessage(
                    sentMessage.destination,
                    sentMessage.timestamp,
                    sentMessage.message,
                    sentMessage.expirationStartTimestamp
            );
        } else if (syncMessage.contacts) {
            this.handleContacts(syncMessage.contacts);
        } else if (syncMessage.groups) {
            this.handleGroups(syncMessage.groups);
        } else if (syncMessage.blocked) {
            this.handleBlocked(syncMessage.blocked);
        } else if (syncMessage.request) {
            console.info('Got SyncMessage Request');
        } else if (syncMessage.read) {
            console.info('read messages',
                    'from', envelope.source + '.' + envelope.sourceDevice);
            this.handleRead(syncMessage.read, envelope.timestamp);
        } else {
            throw new Error('Got empty SyncMessage');
        }
    },

    handleRead: function(read, timestamp) {
        for (var i = 0; i < read.length; ++i) {
            var ev = new Event('read');
            ev.timestamp = timestamp.toNumber();
            ev.read = {
              timestamp : read[i].timestamp.toNumber(),
              sender    : read[i].sender
            }
            this.dispatchEvent(ev);
        }
    },

    handleContacts: function(contacts) {
        console.info('contact sync');
        var eventTarget = this;
        var attachmentPointer = contacts.blob;
        return this.handleAttachment(attachmentPointer).then(function() {
            var contactBuffer = new ContactBuffer(attachmentPointer.data);
            var contactDetails = contactBuffer.next();
            while (contactDetails !== undefined) {
                var ev = new Event('contact');
                ev.contactDetails = contactDetails;
                eventTarget.dispatchEvent(ev);
                contactDetails = contactBuffer.next();
            }
            eventTarget.dispatchEvent(new Event('contactsync'));
        });
    },

    handleGroups: async function(groups) {
        const attachmentPointer = groups.blob;
        await this.handleAttachment(attachmentPointer);
        const groupBuffer = new GroupBuffer(attachmentPointer.data);
        let groupDetails = groupBuffer.next();
        while (groupDetails !== undefined) {
            groupDetails.id = groupDetails.id.toBinary();
            if (groupDetails.active) {
                const existingGroup = await textsecure.store.getGroup(groupDetails.id);
                if (existingGroup === undefined) {
                    await textsecure.store.createGroup(groupDetails.members, groupDetails.id);
                } else {
                    await textsecure.store.updateGroupNumbers(groupDetails.id, groupDetails.members);
                }
            }
            var ev = new Event('group');
            ev.groupDetails = groupDetails;
            this.dispatchEvent(ev);
            groupDetails = groupBuffer.next();
        }
        this.dispatchEvent(new Event('groupsync'));
    },

    handleBlocked: function(blocked) {
        throw new Error("UNSUPPORTRED");
    },

    handleAttachment: function(attachment) {
        function decryptAttachment(encrypted) {
            return textsecure.crypto.decryptAttachment(
                encrypted,
                attachment.key.toArrayBuffer()
            );
        }

        function updateAttachment(data) {
            attachment.data = data;
        }

        return this.server.getAttachment(attachment.id.toString()).
        then(decryptAttachment).
        then(updateAttachment);
    },

    tryMessageAgain: function(from, ciphertext) {
        var address = libsignal.SignalProtocolAddress.fromString(from);
        var sessionCipher = new libsignal.SessionCipher(textsecure.store, address);
        console.warn('retrying prekey whisper message');
        return this.decryptPreKeyWhisperMessage(ciphertext, sessionCipher, address).then(function(plaintext) {
            var finalMessage = textsecure.protobuf.DataMessage.decode(plaintext);

            var p = Promise.resolve();
            if ((finalMessage.flags & textsecure.protobuf.DataMessage.Flags.END_SESSION)
                    == textsecure.protobuf.DataMessage.Flags.END_SESSION &&
                    finalMessage.sync !== null) {
                    var number = address.getName();
                    p = this.handleEndSession(number);
            }

            return p.then(function() {
                return this.processDecrypted(finalMessage);
            }.bind(this));
        }.bind(this));
    },

    handleEndSession: function(number) {
        console.warn('got end session');
        return textsecure.store.getDeviceIds(number).then(function(deviceIds) {
            return Promise.all(deviceIds.map(function(deviceId) {
                var address = new libsignal.SignalProtocolAddress(number, deviceId);
                var sessionCipher = new libsignal.SessionCipher(textsecure.store, address);

                console.warn('closing session for', address.toString());
                return sessionCipher.closeOpenSessionForDevice();
            }));
        });
    },

    processDecrypted: function(decrypted, source) {
        // Now that its decrypted, validate the message and clean it up for consumer processing
        // Note that messages may (generally) only perform one action and we ignore remaining fields
        // after the first action.

        if (decrypted.flags == null) {
            decrypted.flags = 0;
        }
        if (decrypted.expireTimer == null) {
            decrypted.expireTimer = 0;
        }

        if (decrypted.flags & textsecure.protobuf.DataMessage.Flags.END_SESSION) {
            decrypted.body = null;
            decrypted.attachments = [];
            decrypted.group = null;
            return Promise.resolve(decrypted);
        } else if (decrypted.flags & textsecure.protobuf.DataMessage.Flags.EXPIRATION_TIMER_UPDATE ) {
            decrypted.body = null;
            decrypted.attachments = [];
        } else if (decrypted.flags != 0) {
            throw new Error("Unknown flags in message");
        }

        var promises = [];

        if (decrypted.group !== null) {
            decrypted.group.id = decrypted.group.id.toBinary();

            if (decrypted.group.type == textsecure.protobuf.GroupContext.Type.UPDATE) {
                if (decrypted.group.avatar !== null) {
                    promises.push(this.handleAttachment(decrypted.group.avatar));
                }
            }

            promises.push(textsecure.store.getGroupNumbers(decrypted.group.id).then(function(existingNumbers) {
                if (existingNumbers === undefined) {
                    if (decrypted.group.type != textsecure.protobuf.GroupContext.Type.UPDATE) {
                        decrypted.group.members = [source];
                        console.error("Got message for unknown group");
                    }
                    return textsecure.store.createGroup(decrypted.group.members, decrypted.group.id);
                } else {
                    var fromIndex = existingNumbers.indexOf(source);

                    if (fromIndex < 0) {
                        //TODO: This could be indication of a race...
                        console.error("Sender was not a member of the group they were sending from");
                    }

                    switch(decrypted.group.type) {
                    case textsecure.protobuf.GroupContext.Type.UPDATE:
                        return textsecure.store.updateGroupNumbers(decrypted.group.id,
                            decrypted.group.members).then(function(added) {
                            decrypted.group.added = added;

                            if (decrypted.group.avatar === null &&
                                decrypted.group.added.length == 0 &&
                                decrypted.group.name === null) {
                                return;
                            }

                            decrypted.body = null;
                            decrypted.attachments = [];
                        });

                        break;
                    case textsecure.protobuf.GroupContext.Type.QUIT:
                        decrypted.body = null;
                        decrypted.attachments = [];
                        if (source === this.server.number) {
                            return textsecure.store.deleteGroup(decrypted.group.id);
                        } else {
                            return textsecure.store.removeGroupNumber(decrypted.group.id, source);
                        }
                    case textsecure.protobuf.GroupContext.Type.DELIVER:
                        decrypted.group.name = null;
                        decrypted.group.members = [];
                        decrypted.group.avatar = null;

                        break;
                    default:
                        throw new Error("Unknown group message type");
                    }
                }
            }.bind(this)));
        }

        for (var i in decrypted.attachments) {
            promises.push(this.handleAttachment(decrypted.attachments[i]));
        }

        return Promise.all(promises).then(function() {
            return decrypted;
        });
    }
});

self.textsecure = self.textsecure || {};

<<<<<<< HEAD
textsecure.MessageReceiver = function(url, port, username, password, signalingKey, attachment_server_url) {
    var messageReceiver = new MessageReceiver(url, port, username, password, signalingKey, attachment_server_url);
=======
textsecure.MessageReceiver = function(textSecureServer, signalingKey) {
    var messageReceiver = new MessageReceiver(textSecureServer, signalingKey);
>>>>>>> 75481c14
    this.addEventListener    = messageReceiver.addEventListener.bind(messageReceiver);
    this.removeEventListener = messageReceiver.removeEventListener.bind(messageReceiver);
    this.getStatus           = messageReceiver.getStatus.bind(messageReceiver);
    this.close               = messageReceiver.close.bind(messageReceiver);
    messageReceiver.connect();

    textsecure.replay.registerFunction(messageReceiver.tryMessageAgain.bind(messageReceiver), textsecure.replay.Type.INIT_SESSION);
};

textsecure.MessageReceiver.prototype = {
    constructor: textsecure.MessageReceiver
};
<|MERGE_RESOLUTION|>--- conflicted
+++ resolved
@@ -2,22 +2,9 @@
  * vim: ts=4:sw=4:expandtab
  */
 
-<<<<<<< HEAD
-function MessageReceiver(url, port, username, password, signalingKey, attachment_server_url) {
-    this.url = url;
-    this.signalingKey = signalingKey;
-    this.username = username;
-    this.password = password;
-    this.server = new TextSecureServer(url, port, username, password, attachment_server_url);
-
-    var address = libsignal.SignalProtocolAddress.fromString(username);
-    this.number = address.getName();
-    this.deviceId = address.getDeviceId();
-=======
 function MessageReceiver(textSecureServer, signalingKey) {
     this.server = textSecureServer;
     this.signalingKey = signalingKey;
->>>>>>> 75481c14
 }
 
 MessageReceiver.prototype = new textsecure.EventTarget();
@@ -488,13 +475,8 @@
 
 self.textsecure = self.textsecure || {};
 
-<<<<<<< HEAD
-textsecure.MessageReceiver = function(url, port, username, password, signalingKey, attachment_server_url) {
-    var messageReceiver = new MessageReceiver(url, port, username, password, signalingKey, attachment_server_url);
-=======
 textsecure.MessageReceiver = function(textSecureServer, signalingKey) {
     var messageReceiver = new MessageReceiver(textSecureServer, signalingKey);
->>>>>>> 75481c14
     this.addEventListener    = messageReceiver.addEventListener.bind(messageReceiver);
     this.removeEventListener = messageReceiver.removeEventListener.bind(messageReceiver);
     this.getStatus           = messageReceiver.getStatus.bind(messageReceiver);
