--- conflicted
+++ resolved
@@ -134,17 +134,10 @@
         }
 
         tr:nth-child(even) {
-<<<<<<< HEAD
-            background-color: rgba(125, 125, 125, 0.20);
-        }
-        tr:nth-child(odd) {
-            background-color: rgba(125, 125, 125, 0.10);
-=======
             background-color: rgba(125, 125, 125, 0.1);
         }
         tr:nth-child(odd) {
             background-color: rgba(125, 125, 125, 0.02);
->>>>>>> e0344e96
         }
     }
 }