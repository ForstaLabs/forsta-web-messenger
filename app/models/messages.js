--- conflicted
+++ resolved
@@ -683,7 +683,6 @@
             // NOTE this is vulnerable to client side clock differences.  Clients with
             // bad clocks are going to have a bad day.  Server based timestamps would
             // be helpful here.
-<<<<<<< HEAD
             if (this.getAge() > (60 * 1000)) {
                 console.warn(`Dropping stale call-establish from: ${this.get('sender')}.${this.get('senderDevice')}`);
                 return;
@@ -693,37 +692,20 @@
             if (F.mainView) {
                 const callMgr = await this._getCallManager(exchange, dataMessage);
                 F.util.callSoon(() => callMgr.join(sender, device, exchange.data));
-            } else if (self.registration) {
+            } else if (F.notifications) {
                 // Service worker context, notify the user that the call is incoming..
                 const caller = await this.getSender();
                 const thread = await this._ensureThread(exchange, dataMessage);
                 if (!thread) {
                     throw new StopHandler("call offer from invalid thread");
-=======
-            if (this.get('sent') > Date.now() - (60 * 1000)) {
-                if (F.mainView) {
-                    await F.util.answerCall(this.get('sender'), thread, exchange.data);
-                } else if (self.registration) {
-                    // Service worker context, notify the user that the call is incoming..
-                    if (F.notifications) {
-                        const caller = await this.getSender();
-                        F.notifications.show(`Incoming call from ${caller.getName()}`, {
-                            icon: await caller.getAvatarURL(),
-                            sound: 'audio/call-ring.ogg',
-                            tag: `${thread.id}?callOffer&caller=${this.get('sender')}&sent=${this.get('sent')}`,
-                            body: 'Click to accept call',
-                            vibrate: [1000, 1000, 1000, 1000, 1000, 1000, 1000],
-                        });
-                    }
->>>>>>> f792fd7a
                 }
                 const encodedData = encodeURIComponent(btoa(JSON.stringify(exchange.data)));
-                self.registration.showNotification(`Incoming call from ${caller.getName()}`, {
+                F.notifications.show(`Incoming call from ${caller.getName()}`, {
                     icon: await caller.getAvatarURL(),
+                    sound: 'audio/call-ring.ogg',
                     tag: `${thread.id}?call&sender=${sender}&device=${device}&data=${encodedData}`,
                     body: 'Click to accept call'
                 });
-                F.util.playAudio('audio/call-ring.ogg');  // Will almost certainly fail.
             }
         },
 
