/*
 * vim: ts=4:sw=4:expandtab
 */
function OutgoingMessage(server, timestamp, addrs, message, callback) {
    this.server = server;
    this.timestamp = timestamp;
    this.addrs = addrs;
    this.message = message; // DataMessage or ContentMessage proto
    this.callback = callback;
    this.legacy = (message instanceof textsecure.protobuf.DataMessage);
    this.addrsCompleted = 0;
    this.errors = [];
    this.successfulAddrs = [];
}

OutgoingMessage.prototype = {
    constructor: OutgoingMessage,

    addrCompleted: function() {
        this.addrsCompleted++;
        if (this.addrsCompleted >= this.addrs.length) {
            this.callback({successfulAddrs: this.successfulAddrs, errors: this.errors});
        }
    },

    registerError: function(addr, reason, error) {
        if (!error || error.name === 'HTTPError' && error.code !== 404) {
            error = new textsecure.OutgoingMessageError(addr, this.message.toArrayBuffer(),
                                                        this.timestamp, error);
        }
        error.addr = addr;
        error.reason = reason;
<<<<<<< HEAD
        this.errors[this.errors.length] = error;
=======
        this.errors.push(error);
>>>>>>> c3afb08d
        this.addrCompleted();
    },

    reloadDevicesAndSend: async function(addr, recurse) {
        const deviceIds = await textsecure.store.getDeviceIds(addr);
        if (!deviceIds.length) {
<<<<<<< HEAD
            return this.registerError(addr, "Got empty device list when loading device keys", null);
=======
            const ourAddr = await textsecure.store.getState('addr');
            if (addr === ourAddr) {
                console.warn("Suspect logic, we are pretending that everything is okay.");
                this.successfulAddrs.push(addr);
                this.addrCompleted();
            } else {
                return this.registerError(addr, "Got empty device list when loading device keys", null);
            }
>>>>>>> c3afb08d
        }
        return await this.doSendMessage(addr, deviceIds, recurse);
    },

    getKeysForAddr: function(addr, updateDevices) {
        var handleResult = function(response) {
            return Promise.all(response.devices.map(function(device) {
                device.identityKey = response.identityKey;
                if (updateDevices === undefined || updateDevices.indexOf(device.deviceId) > -1) {
                    var address = new libsignal.SignalProtocolAddress(addr, device.deviceId);
                    var builder = new libsignal.SessionBuilder(textsecure.store, address);
                    return builder.processPreKey(device).catch(function(error) {
                        if (error.message === "Identity key changed") {
                            error = new textsecure.OutgoingIdentityKeyError(addr,
                                this.message.toArrayBuffer(), this.timestamp, device.identityKey);
                            this.registerError(addr, "Identity key changed", error);
                        }
                        throw error;
                    }.bind(this));
                }
            }.bind(this)));
        }.bind(this);
        if (updateDevices === undefined) {
            return this.server.getKeysForAddr(addr).then(handleResult);
        } else {
            var promise = Promise.resolve();
            updateDevices.forEach(function(device) {
                promise = promise.then(function() {
                    return this.server.getKeysForAddr(addr, device).then(handleResult).catch(function(e) {
                        if (e.name === 'HTTPError' && e.code === 404 && device !== 1) {
                            return this.removeDeviceIdsForAddr(addr, [device]);
                        } else {
                            throw e;
                        }
                    }.bind(this));
                }.bind(this));
            }.bind(this));
            return promise;
        }
    },

    transmitMessage: function(addr, jsonData, timestamp) {
        return this.server.sendMessages(addr, jsonData, timestamp).catch(function(e) {
            if (e.name === 'HTTPError' && (e.code !== 409 && e.code !== 410)) {
                // 409 and 410 should bubble and be handled by doSendMessage
                // 404 should throw UnregisteredUserError
                // all other network errors can be retried later.
                if (e.code === 404) {
                    throw new textsecure.UnregisteredUserError(addr, e);
                }
                throw new textsecure.SendMessageNetworkError(addr, jsonData, e, timestamp);
            }
            throw e;
        });
    },

    getPaddedMessageLength: function(messageLength) {
        var messageLengthWithTerminator = messageLength + 1;
        var messagePartCount            = Math.floor(messageLengthWithTerminator / 160);
        if (messageLengthWithTerminator % 160 !== 0) {
            messagePartCount++;
        }
        return messagePartCount * 160;
    },

    doSendMessage: function(addr, deviceIds, recurse) {
        var ciphers = {};
        var plaintext = this.message.toArrayBuffer();
        var paddedPlaintext = new Uint8Array(
            this.getPaddedMessageLength(plaintext.byteLength + 1) - 1
        );
        paddedPlaintext.set(new Uint8Array(plaintext));
        paddedPlaintext[plaintext.byteLength] = 0x80;
        return Promise.all(deviceIds.map(function(deviceId) {
            var address = new libsignal.SignalProtocolAddress(addr, deviceId);
            var sessionCipher =  new libsignal.SessionCipher(textsecure.store, address);
            ciphers[address.getDeviceId()] = sessionCipher;
            return this.encryptToDevice(address, paddedPlaintext, sessionCipher);
        }.bind(this))).then(function(jsonData) {
            return this.transmitMessage(addr, jsonData, this.timestamp).then(function() {
<<<<<<< HEAD
                this.successfulAddrs[this.successfulAddrs.length] = addr;
=======
                this.successfulAddrs.push(addr);
>>>>>>> c3afb08d
                this.addrCompleted();
            }.bind(this));
        }.bind(this)).catch(function(error) {
            if (error instanceof Error && error.name == "HTTPError" && (error.code == 410 || error.code == 409)) {
                if (!recurse)
                    return this.registerError(addr, "Hit retry limit attempting to reload device list", error);
<<<<<<< HEAD

=======
>>>>>>> c3afb08d
                var p;
                if (error.code == 409) {
                    p = this.removeDeviceIdsForAddr(addr, error.response.extraDevices);
                } else {
                    p = Promise.all(error.response.staleDevices.map(function(deviceId) {
                        return ciphers[deviceId].closeOpenSessionForDevice();
                    }));
                }
                return p.then(function() {
                    var resetDevices = ((error.code == 410) ? error.response.staleDevices : error.response.missingDevices);
                    return this.getKeysForAddr(addr, resetDevices)
                        .then(this.reloadDevicesAndSend(addr, (error.code == 409)))
                        .catch(function(error) {
                            this.registerError(addr, "Failed to reload device keys", error);
                        }.bind(this));
                }.bind(this));
            } else {
                this.registerError(addr, "Failed to create or send message", error);
            }
        }.bind(this));
    },

    encryptToDevice: function(address, plaintext, sessionCipher) {
        return sessionCipher.encrypt(plaintext).then(function(ciphertext) {
            return this.toJSON(address, ciphertext);
        }.bind(this));
    },

    toJSON: function(address, encryptedMsg) {
        var json = {
            type: encryptedMsg.type,
            destinationDeviceId: address.getDeviceId(),
            destinationRegistrationId: encryptedMsg.registrationId
        };
        var content = btoa(encryptedMsg.body);
        if (this.legacy) {
            json.body = content;
        } else {
            json.content = content;
        }
        return json;
    },

    getStaleDeviceIdsForAddr: function(addr) {
        return textsecure.store.getDeviceIds(addr).then(function(deviceIds) {
            if (deviceIds.length === 0) {
                console.warn("XXX Hard coding device id to 1");
                return [1];
            }
            var updateDevices = [];
            return Promise.all(deviceIds.map(function(deviceId) {
                var address = new libsignal.SignalProtocolAddress(addr, deviceId);
                var sessionCipher = new libsignal.SessionCipher(textsecure.store, address);
                return sessionCipher.hasOpenSession().then(function(hasSession) {
                    if (!hasSession) {
                        updateDevices.push(deviceId);
                    }
                });
            })).then(function() {
                return updateDevices;
            });
        });
    },

    removeDeviceIdsForAddr: function(addr, deviceIdsToRemove) {
        var promise = Promise.resolve();
        for (var j in deviceIdsToRemove) {
            promise = promise.then(function() {
                var encodedAddr = addr + "." + deviceIdsToRemove[j];
                return textsecure.store.removeSession(encodedAddr);
            });
        }
        return promise;
    },

    sendToAddr: async function(addr) {
        const updateDevices = await this.getStaleDeviceIdsForAddr(addr);
        await this.getKeysForAddr(addr, updateDevices);
        try {
            await this.reloadDevicesAndSend(addr, true);
        } catch(error) {
            this.registerError(addr, "Failed to retrieve new device keys for address " + addr, error);
        }
    }
};<|MERGE_RESOLUTION|>--- conflicted
+++ resolved
@@ -30,20 +30,13 @@
         }
         error.addr = addr;
         error.reason = reason;
-<<<<<<< HEAD
-        this.errors[this.errors.length] = error;
-=======
         this.errors.push(error);
->>>>>>> c3afb08d
         this.addrCompleted();
     },
 
     reloadDevicesAndSend: async function(addr, recurse) {
         const deviceIds = await textsecure.store.getDeviceIds(addr);
         if (!deviceIds.length) {
-<<<<<<< HEAD
-            return this.registerError(addr, "Got empty device list when loading device keys", null);
-=======
             const ourAddr = await textsecure.store.getState('addr');
             if (addr === ourAddr) {
                 console.warn("Suspect logic, we are pretending that everything is okay.");
@@ -52,7 +45,6 @@
             } else {
                 return this.registerError(addr, "Got empty device list when loading device keys", null);
             }
->>>>>>> c3afb08d
         }
         return await this.doSendMessage(addr, deviceIds, recurse);
     },
@@ -133,21 +125,13 @@
             return this.encryptToDevice(address, paddedPlaintext, sessionCipher);
         }.bind(this))).then(function(jsonData) {
             return this.transmitMessage(addr, jsonData, this.timestamp).then(function() {
-<<<<<<< HEAD
-                this.successfulAddrs[this.successfulAddrs.length] = addr;
-=======
                 this.successfulAddrs.push(addr);
->>>>>>> c3afb08d
                 this.addrCompleted();
             }.bind(this));
         }.bind(this)).catch(function(error) {
             if (error instanceof Error && error.name == "HTTPError" && (error.code == 410 || error.code == 409)) {
                 if (!recurse)
                     return this.registerError(addr, "Hit retry limit attempting to reload device list", error);
-<<<<<<< HEAD
-
-=======
->>>>>>> c3afb08d
                 var p;
                 if (error.code == 409) {
                     p = this.removeDeviceIdsForAddr(addr, error.response.extraDevices);
