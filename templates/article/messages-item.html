<div class="label">
    {{> f-avatar avatar}}
</div>

<div class="content">
    <div class="ui shape">
        <div class="sides">

            <div class="f-front active side ui segment {{avatar.color}}">
                <div class="summary">
<<<<<<< HEAD
                    <a class="user">{{sender}}</a>
                    <div class="ui custom popup top left transition hidden">
                      <div class="ui card">
                        <div class="ui centered image">
                          <img src="{{avatar.url}}">
                        </div>
                        <div class="content">
                          <a class="header">{{sender}}</a>
                          <div class="meta">
                            <span class="date">Joined in 2013</span>
                          </div>
                          <div class="description">
                            Dev Team, Intern
                          </div>
                        </div>
                        <div class="extra content">
                          <a>
                            <i class="user icon"></i>
                            msewall@forsta.io
                          </a>
                        </div>
                      </div>
                    </div>
=======
                    <a class="user">{{senderName}}</a>
>>>>>>> e159ff09
                    <div class="date">
                        <span class="timestamp" data-timestamp="{{sent_at}}"></span>
                    </div>
                    <div class="icon-bar errors"></div>
                    <div class="icon-bar autodim">
                        {{#unless incoming}}
                            <span class="f-status"><i></i></span>
                        {{/unless}}
                        {{#if mobile}}
                            <i title="Sent from mobile app" class="icon mobile"></i>
                        {{/if}}
                        <span class="timer"></span>
                        <i class="f-moreinfo-toggle icon link circle info blue"
                           data-transition="flip down"></i>
                    </div>
                </div>
                {{#if embed}}
                    <div class="extra embed"></div>
                {{/if}}
                {{#if safe_html.length}}
                    <div class="extra text html">{{{safe_html}}}</div>
                {{else if plain.length}}
                    <div class="extra text plain">{{plain}}</div>
                {{/if}}
                {{#if attachments.length}}
                    <div class="extra images attachments"></div>
                {{/if}}
                {{#if meta.length}}
                    <div class="meta autodim">
                        <ul>
                        {{#each meta}}
                            <li>{{{this}}}</li>
                        {{/each}}
                        </ul>
                    </div>
                {{/if}}
            </div>

            <div class="f-back side ui segment secondary">
                <div class="summary">
                    <a class="user">{{senderName}}</a>
                    <div class="date">
                        <span class="timestamp" data-timestamp="{{sent_at}}"></span>
                    </div>
                    <div class="icon-bar errors"></div>
                    <div class="icon-bar autodim">
                        {{#unless incoming}}
                            <span class="f-status"><i></i></span>
                        {{/unless}}
                        <span class="timer"></span>
                        <i class="f-moreinfo-toggle icon link undo"
                           data-transition="flip up"></i>
                    </div>
                </div>
                {{#if embed}}
                    <div class="extra embed"></div>
                {{/if}}
                <div class="extra text">
                    <div class="ui list">
                    {{#each deliveryReceipts}}
                        <div class="item">
                            <img class="ui avatar image" src="/images/avatar2/small/rachel.png">
                            <div class="content">
                                <a class="header">Rachel</a>
                                <div class="description">{{this}}Last seen watching <a><b>Arrested Development</b></a> just now.</div>
                            </div>
                        </div>
                    {{/each}}
                    </div>
                </div>
                {{#if meta.length}}
                    <div class="meta autodim">
                        <ul>
                        {{#each meta}}
                            <li>{{{this}}}</li>
                        {{/each}}
                        </ul>
                    </div>
                {{/if}}
            </div>
        </div>
    </div>
</div><|MERGE_RESOLUTION|>--- conflicted
+++ resolved
@@ -8,15 +8,13 @@
 
             <div class="f-front active side ui segment {{avatar.color}}">
                 <div class="summary">
-<<<<<<< HEAD
-                    <a class="user">{{sender}}</a>
-                    <div class="ui custom popup top left transition hidden">
+                    <a class="user" data-html='<div class="ui custom popup top left transition">
                       <div class="ui card">
                         <div class="ui centered image">
                           <img src="{{avatar.url}}">
                         </div>
                         <div class="content">
-                          <a class="header">{{sender}}</a>
+                          <a class="header">{{senderName}}</a>
                           <div class="meta">
                             <span class="date">Joined in 2013</span>
                           </div>
@@ -31,10 +29,29 @@
                           </a>
                         </div>
                       </div>
-                    </div>
-=======
-                    <a class="user">{{senderName}}</a>
->>>>>>> e159ff09
+                    </div>'>{{senderName}}</a>
+                    <!-- <div class="ui custom popup top left transition hidden">
+                      <div class="ui card">
+                        <div class="ui centered image">
+                          <img src="{{avatar.url}}">
+                        </div>
+                        <div class="content">
+                          <a class="header">{{senderName}}</a>
+                          <div class="meta">
+                            <span class="date">Joined in 2013</span>
+                          </div>
+                          <div class="description">
+                            Dev Team, Intern
+                          </div>
+                        </div>
+                        <div class="extra content">
+                          <a>
+                            <i class="user icon"></i>
+                            msewall@forsta.io
+                          </a>
+                        </div>
+                      </div>
+                    </div> -->
                     <div class="date">
                         <span class="timestamp" data-timestamp="{{sent_at}}"></span>
                     </div>
