@import 'variables';
@import 'mixins';

@import 'sentry';
@import 'oembed';
@import 'emoji';
@import 'hourglass';
@import 'xmodal';
@import 'lightbox';


@mixin single-line($height) {
    .single-line {
        position: relative;
        height: $height;

        p {
            position: absolute;
            overflow: hidden;
            text-overflow: ellipsis;
            white-space: nowrap;
            width: 100%;
            line-height: $height;
        }
    }
}

body {
    display: flex;
    flex-direction: column;
    font-family: Lato;
}

header {
    flex: 0 0 auto;
    position: relative;

    .ui.menu {
        height: 4em;
        margin: 0;
        border: none;
        border-radius: initial;

        .item img.f-logo {
            margin: -1.1em 0em -0.9em;
            height: 1.56em;
            width: initial;
        }

        @include avatar(3rem);
    }

    /*
    &::after {
        content: '';
        position: absolute;
        left: 0;
        bottom: 0;
        width: 100%;
        z-index: 0;
        box-shadow: rgba(128, 128, 128, 0.25) 0px 0px 6px 4px;
    }
    */
}

main {
    flex: 1 1 100%;
    display: flex;
    overflow: hidden;
}

.footer {
    text-transform: uppercase;
    font-weight: normal;
    font-size: .8em;
}

main > nav {
    flex: 0.25 0 $navBasis;
    position: relative;
    display: flex;
    flex-direction: column;
    margin: 0;
    padding: 0;
    overflow: hidden;
    transition: flex 400ms ease;
}

main > article {
    flex: 1 1 66%;
    flex-direction: column;
    display: flex;
    position: relative; /* support attached labels */
}


nav > .ui.inverted.segment {
    flex: 1 1 100%;
    min-width: $navBasis;  // cleaner transitions.
    overflow-x: hidden;
    overflow-y: auto;
    margin: 0;
    padding: 0 1.5em 1.5em 1em;
    @include fab-button(1.3em, #db2828);
    .fab-button {
        margin: 0.5em 0.4em;
    }

    .ui.table {
        $avatar_size: 3rem;
        @include avatar($avatar_size);
        margin: 0.5em 0 1em;

        @mixin first-cells {
            padding-right: 0;
        }

        th {
            padding-top: .5em;
            padding-bottom: .5em;
            font-weight: normal;

            &:first-child { /* icon */
                @include first-cells;
                min-width: $avatar_size + 1rem;
                padding-left: 1em;
            }

            &:last-child { /* start new button */
                padding: 0;

                @include fab-button(1.3em, #db2828);
                .fab-button {
                    margin: -1em 0.333em 0 0;
                }
            }
        }

        tr {
            cursor: pointer;
            color: $accent2 !important; // important overrides hover style.

            .ui.label,
            .ui.avatar {
                transition: box-shadow 100ms ease;
            }

            &.unread {
                color: black;
                font-weight: bold;
            }

            &.active {
                background: rgba(0, 0, 0, .15) !important;
                color: darken($accent1, 10) !important;

                .ui.label,
                .ui.avatar {
                    box-shadow: 0.05em 0.05em 0.1em 0px rgba(0, 0, 0, 0.3);
                }
            }

            .dim {
                opacity: 0.50;
                transition: opacity 200ms ease;
                font-weight: 300;
            }

            &:hover {
                .dim {
                    opacity: 1;
                }
            }
        }

        td {
            position: relative;  // Support floating labels

            &:first-child {
                @include first-cells;
            }

            &:not(:first-child) {
                padding: .5rem;
            }
        }

        tfoot th {
            opacity: 0.5;
            font-size: 0.8em;
            padding: 0.33em !important;
            text-align: center;
            transition: opacity 400ms ease;

            &:hover {
                opacity: 0.8;
                cursor: pointer;
            }
        }

        @include single-line(1.5em);
        .single-line {
            font-weight: 300;
        }
        .single-line.title {
            font-weight: bold;
            margin-right: 1em; // allow space for unreadcount
        }

        p.dim {
            font-size: 0.8em;
        }

        .f-unreadcount {
            top: 0.8em;
            right: 0.5em;
            left: initial;
            z-index: 1; // Hide behind menu
            opacity: 0.9;
            margin: 0 !important;
        }
    }
}

<<<<<<< HEAD
.testered {
  max-width: 100%;
  max-height: 100%;
}

.f-welcome {
    padding-top: 10%;

    img {
        display: block;
        margin-left: auto;
        margin-right: auto;
        max-width: 40%;    
    }

    h1, p {
        text-align: center;
    }  
}

=======
>>>>>>> 644bc6a8
#f-new-conversation {

    .ui.button:first-child {
        flex: 1;
        display: flex;
        flex-wrap: wrap;
        padding: 0.3em 0.3em 0.3em 3em !important;

        a.ui.label {
            border-radius: 0.2em;
            background-color: transparent;
            margin: 0.1em !important;
            padding: 0.2em;
            color: white;
            box-shadow: initial;
        }
    }
    .ui.button:last-child {
        flex: 0;
    }
}

#f-article-thread-stack {
    flex: 1 1 100%;
    overflow: hidden;
    position: relative;

    .f-header.ui.menu {
        border: 0;
        border-radius: 0;
        background: #ececec;
        margin-bottom: 0;
        font-size: 1.1em;

        .item {
            padding-top: .1em;
            padding-bottom: .1em;
        }

        .f-actions > .icon {
            padding-left: 0.4em;
        }

        @include avatar(2.8rem);
        .f-avatar {
            margin-right: .5rem;
        }

        .ui.dropdown .menu {
            min-width: 100%; // Copypasta from .ui.dropdown.button .menu
            margin-right: -0.5em;
            font-size: 0.95em;

            .item, .header {
                padding: 0.5em 1em !important;
            }
        }
    }

    .f-compose {
        $focusBorder: #85B7D9;

        .f-input {
            transition: box-shadow 100ms ease,
                        border-color 100ms ease;
            border-radius: .28em;

            .ui.label {
                transition: inherit;
            }

            .f-message {
                display: inline-block;
                max-height: 15em;
                width: 100%;
                word-break: break-all; // ff, et. al.
                word-break: break-word; // chrome
                overflow-x: hidden;
                overflow-y: overlay;
                padding: .65em 3em .65em .5em;
                border: 1px solid rgba(34, 36, 38, 0.15);
                outline: none;
                transition: inherit;

                .placeholder {
                    color: lighten(black, 75);
                }

                @include sanitize-html;
            }

            i.f-send.icon {
                bottom: calc(2em / 2 - 0.6em);
                right: 3.4em;
                top: initial;
            }

            > *:not(.f-send) {
                border-radius: 0;
                border: 1px solid #ccc;
                border-left: 0;
                border-right: 0;
                box-shadow: initial !important;
                border-radius: 0;
            }

            > *:first-child {
                border-left: 1px solid #ccc;
                border-top-left-radius: inherit;
                border-bottom-left-radius: inherit;
                border-top-right-radius: 0;
                border-bottom-right-radius: 0;
            }

            > *:last-child {
                border-right: 1px solid #ccc;
                border-top-left-radius: 0;
                border-bottom-left-radius: 0;
                border-top-right-radius: inherit;
                border-bottom-right-radius: inherit;
            }

            &.focused {
                box-shadow: 1px 1px 3px 1px rgba(123, 123, 123, 0.20);

                > *:not(.f-send) {
                    border-color: $focusBorder;
                }

                i.link.icon {
                    opacity: 1;
                }
            }
        }

        .f-files {
            max-height: 0;
            overflow: hidden;
            display: flex;
            flex-direction: column;
            transition: max-height 1s ease;

            &.visible {
                max-height: 13em; // Somewhere just above the actual max height expected
            }
        }

        .f-files .ui.segment {
            margin-bottom: 0;
            padding-top: 0.5em;
            min-height: 9em; // make height adj transform smoother.
            display: flex;
            flex-direction: column;

            > .ui.sub.header {
                color: #777;
                margin-bottom: 0.8em;
                margin-left: -0.5em;

                .content {
                    padding-left: .4em;
                }
            }

            .previews {
                overflow: auto;
            }

            .f-attachment-thumbnail.ui.message {
                padding: .3em .5em;
                display: inline-block;
                max-width: 9em;  // See .thumbnail > * for height control.
                margin: 0.2em 0.5em 0.2em 0;

                .close.icon {
                    top: 0.2em;
                    right: 0.2em;
                }

                .header {
                    font-size: .7em;
                }

                .thumbnail {
                    img, video, audio {
                        max-height: 5em; // Must be controlled by content element.
                        max-width: 100%; // controlled by .ui.message
                        object-fit: contain;
                        box-shadow: 1px 1px 3px 0 rgba(0, 0, 0, 0.3);
                    }
                }
            }
        }
    }

    .thumb {
      font-size: 2.5em;
      margin-top: .35em;
    }

    .ui.feed .event {
        padding: 0.5em 0;
        overflow: hidden;
    }

    .ui.feed .event > .label {
        width: auto;
        padding: 0.2em 0.6em;
    }

    .ui.feed .extra.text {
        width: initial;
        word-break: break-all; // ff, et. al.
        word-break: break-word; // chrome

        @include sanitize-html;
    }

    .f-back .extra.text.back {
        font-size: .8em;
        white-space: nowrap;
        width: 36em;
    }

    .ui.divider.back {
        margin: 0rem;
    }

    .ui.feed .extra {
        max-width: 100%;
        overflow: hidden;

        > * {
            max-width: 100%;
        }
    }

    .ui.feed .extra.embed .embed {
        position: relative;
        padding-bottom: 42%;
        padding-top: 25px;
        width: 75%;

        iframe {
           position: absolute;
           top: 0;
           left: 0;
           width: 100%;
           height: 100%;
        }
    }

    .ui.feed .content {
        margin: 0;
        overflow: hidden;

        .ui.shape {
            max-width: 100%;
        }

        .side.f-front {
            .autodim {
                opacity: 0.40;
                transition-delay: 100ms;
            }
            &:hover .autodim {
                opacity: 1;
                transition: opacity 400ms ease 100ms;
            }
        }

        .summary .date {
            margin: 0 0.35em;
        }

        .summary .icon-bar {
            &:not(.errors) {
                min-width: 4em;
            }
            display: inline-block;
            text-align: right;
            float: right;

            .icon {
                margin: 0;
            }

            .timer {
                display: none;

                .hourglass {
                    @include hourglass(grey);
                    vertical-align: text-top;
                }
            }
        }
    }

    .ui.feed .meta {
        display: block;
        margin: 1em 0 0 0.1em;

        ul {
            padding-left: 1em;
            margin: 0.2em;
            list-style-type: circle
        }
    }

    .ui.feed .extra.attachments .attachment {
        margin: .2em;
        display: inline-block;

        img, video, audio {
            width: initial;
            height: initial;
            max-width: 100%;
            max-height: 20em;
        }
        audio {
            width: 20em;
            height: 3em;
        }
    }

    .ui.feed .ui.segment {
        padding: 0.4em 0.7em;
        box-shadow: none; // too much fuzz
    }

    .thread {
        display: none;
        position: absolute;
        top: 0;
        left: 0;
        height: 100%;
        width: 100%;

        &:first-child {
            display: flex;
        }

        .f-toggle {
            padding: 0;

            button.attached {
                padding: 0.4em 0.8em;
            }
        }

        .menu.left {
            flex: 1;

            .item:not(:first-child) {
                flex: 1;

                @include single-line(2em);
                .single-line {
                    width: 100%;
                }
            }
        }

        article {
            flex: 1 1 66%;
            display: flex;
            flex-direction: column;

            .ui.feed {
                flex: 1 1 100%;
                overflow: auto;
                margin: 0;
                padding: 0 1em 1em;

                @include avatar(2rem);
                .label .avatar {
                    margin: 0;
                }
            }

            .welcome {
                padding: 3em;
                text-align: center;
                position: relative;
                height: 100%;

                img.logo {
                    max-width: 80%;
                    max-height: 24rem;
                    height: 50%;
                    object-fit: contain;
                }

                h3 {
                    text-transform: uppercase;
                }

                &::before {
                    content: "";
                    position: absolute;
                    top: 0;
                    left: 0;
                    width: 100%;
                    height: 100%;
                    z-index: -1;
                    background-image: url(../images/metal_backdrop.png);
                    background-size: cover;
                    background-repeat: no-repeat;
                    opacity: 0.5;
                    filter: invert(1);
                }
            }
        }

        aside {
            flex: 0.5 0 $navBasis;
            position: relative;
            display: flex;
            flex-direction: column;
            margin: 0;
            padding: 0;
            overflow: hidden;
            transition: flex 400ms ease;

            background: #999;

            > .ui {
                background: $accent3;
                flex: 1 1 100%;
                min-width: $navBasis;  // cleaner transitions.
                overflow-x: hidden;
                overflow-y: auto;
                margin: 0;
                padding: 1.6em;
            }
        }
    }
}

.f-message-error.popup {
    &.top.left {
        margin-left: -0.7em;
    }

    &.bottom.left {
        margin-left: -0.9em;
        margin-top: 0.9em;
    }

    &.center.left {
        margin-top: 1em;
    }
}

.f-timeline.ui.divider {
    font-weight: normal;
    color: #888;
    margin: 1rem 1rem 0;
}

.ui.modal .icon.inset {
    top: 1rem;
    right: 1rem;
    color: black;
}

.ui.modal.fluid {
    width: auto;
    -webkit-align-self: middle;

    .user-card {
        background: none;
        box-shadow: none;
        .content {
            background: none;
        }
    }

    .content {
        width: auto;
    }
}

/* Override Semantic Modal Width */

@media only screen and (max-width: 767px) {
  .ui.modal {
    width: 95%;
    margin: 0em 0em 0em -23.75%;
  }
}

@media only screen and (min-width: 768px) {
  .ui.modal {
    width: 88%;
    margin: 0em 0em 0em -22%;
  }
}

@media only screen and (min-width: 992px) {
  .ui.modal {
    width: 850px;
    margin: 0em 0em 0em -212px;
  }
}

@media only screen and (min-width: 1200px) {
  .ui.modal {
    width: 900px;
    margin: 0em 0em 0em -225px;
  }
}

@media only screen and (min-width: 1920px) {
  .ui.modal {
    width: 950px;
    margin: 0em 0em 0em -225px;
  }
}

.f-search {
    width: 50ch;
}


/* backwards compat for attached image previews. XXX */
.x {
    display: inline-block;
    float: right;
    cursor: pointer;
    border-radius: 50%;
    width: 22px;
    height: 22px;
    padding: 3px;
    background: $accent2;

    &:before {
        content: '';
        display: block;
        width: 100%;
        height: 100%;
        @include color-svg('../images/x.svg', white);
    }
}


.depth-shadow {
    box-shadow: .1em .1em .5em 0 rgba(0, 0, 0, 0.3) !important;

    &:hover {
        box-shadow: .1em .1em .5em 0 rgba(0, 0, 0, 0.4) !important;
    }
    &:active {
        box-shadow: 0 0 .5em 0 rgba(0, 0, 0, 0.4) inset !important;
    }
}

.ui.modal img.attachment-view {
    object-fit: contain;
    max-height: 98%;
    max-width: 98%;
}<|MERGE_RESOLUTION|>--- conflicted
+++ resolved
@@ -222,29 +222,6 @@
     }
 }
 
-<<<<<<< HEAD
-.testered {
-  max-width: 100%;
-  max-height: 100%;
-}
-
-.f-welcome {
-    padding-top: 10%;
-
-    img {
-        display: block;
-        margin-left: auto;
-        margin-right: auto;
-        max-width: 40%;    
-    }
-
-    h1, p {
-        text-align: center;
-    }  
-}
-
-=======
->>>>>>> 644bc6a8
 #f-new-conversation {
 
     .ui.button:first-child {
