<div class="ui attached segment">
    <div class="f-input ui input fluid icon labeled">
        <div class="ui dropdown label">
            <i class="icon caret up"></i>
            <i class="icon exchange" title="Direct Message"></i>
            <div class="menu">
                <div class="item"><i class="icon exchange active"></i>Direct Message</div>
                <div class="item"><i class="icon announcement"></i>Announcement</div>
                <div class="item"><i class="icon small help"></i>Poll</div>
            </div>
        </div>
        <div class="f-message"
             contenteditable="true" spellcheck="true" role="textbox"
             autocomplete="on" spellcheck="true" tabindex="0"
             autocorrect="on" aria-multiline="true" aria-haspopup="true"
             aria-label="Type message here..."></div>
        <i class="f-send icon circular link send inverted blue depth-shadow"></i>
        <div class="f-attach ui button icon attached right"><i class="icon attach"></i></div>
    </div>

    <div class="f-files">
        <input class="f-choose-file" type="file" multiple="multiple" style="display: none;"/>
        <div class="ui segment secondary">
            <h5 class="ui header sub">
                <i class="icon folder"></i>
                <div class="content">Pending Attachments</div>
            </h5>
            <div class="previews"></div>
        </div>
    </div>
<<<<<<< HEAD
</div>

<div class="ui menu borderless bottom attached">
    <div class="menu left">
        <div class="item">
            <i class="f-attach icon link attach large grey"></i>
        </div>
    </div>

    <div class="menu right">
        <div class="item">
            <div class="f-expire ui dropdown icon labeled pointing top right">
                <i class="icon hourglass half grey"></i>
                <div class="menu">
                    <div class="header">Message Expiration</div>
                    <div class="divider"></div>
                    <div class="item" data-value="604800">A week</div>
                    <div class="divider"></div>
                    <div class="item" data-value="86400">A day</div>
                    <div class="item" data-value="43200">12 hours</div>
                    <div class="item" data-value="21600">6 hours</div>
                    <div class="divider"></div>
                    <div class="item" data-value="3600">An hour</div>
                    <div class="item" data-value="1800">30 minutes</div>
                    <div class="item" data-value="300">5 minutes</div>
                    <div class="divider"></div>
                    <div class="item" data-value="60">A minute</div>
                    <div class="item" data-value="30">30 seconds</div>
                    <div class="item" data-value="10">10 seconds</div>
                    <div class="item" data-value="5">5 seconds</div>
                    <div class="divider"></div>
                    <div class="item" data-value="0">Off</div>
                </div>
            </div>
        </div>
        <div class="item">
            <div class="f-settings ui dropdown icon labeled pointing top right">
                <i class="icon link ellipsis vertical large grey"></i>
                <div class="menu">
                    <div class="item f-view-members"><i class="icon users"></i>View Members</div>
                    <div class="item f-load-messages"><i class="icon unhide"></i>Load More Messages</div>
                    <div class="item f-clear-messages"><i class="icon recycle"></i>Clear Messages</div>
                    <div class="item f-close-conversation"><i class="icon window close"></i>Close Conversation</div>
                    {{#ifneq type "private"}}
                        <div class="divider"></div>
                        <div class="item f-leave-group"><i class="icon eject"></i>Leave Conversation</div>
                        <!--<div class="item f-update-group"><i class="icon edit"></i>Update Conversation Settings</div>-->
                    {{else}}
                        <div class="item f-reset-session"><i class="icon refresh"></i>Reset Secure Session</div>
                    {{/ifneq}}
                </div>
            </div>
        </div>
    </div>
=======
>>>>>>> 7ea4a73b
</div><|MERGE_RESOLUTION|>--- conflicted
+++ resolved
@@ -28,61 +28,4 @@
             <div class="previews"></div>
         </div>
     </div>
-<<<<<<< HEAD
-</div>
-
-<div class="ui menu borderless bottom attached">
-    <div class="menu left">
-        <div class="item">
-            <i class="f-attach icon link attach large grey"></i>
-        </div>
-    </div>
-
-    <div class="menu right">
-        <div class="item">
-            <div class="f-expire ui dropdown icon labeled pointing top right">
-                <i class="icon hourglass half grey"></i>
-                <div class="menu">
-                    <div class="header">Message Expiration</div>
-                    <div class="divider"></div>
-                    <div class="item" data-value="604800">A week</div>
-                    <div class="divider"></div>
-                    <div class="item" data-value="86400">A day</div>
-                    <div class="item" data-value="43200">12 hours</div>
-                    <div class="item" data-value="21600">6 hours</div>
-                    <div class="divider"></div>
-                    <div class="item" data-value="3600">An hour</div>
-                    <div class="item" data-value="1800">30 minutes</div>
-                    <div class="item" data-value="300">5 minutes</div>
-                    <div class="divider"></div>
-                    <div class="item" data-value="60">A minute</div>
-                    <div class="item" data-value="30">30 seconds</div>
-                    <div class="item" data-value="10">10 seconds</div>
-                    <div class="item" data-value="5">5 seconds</div>
-                    <div class="divider"></div>
-                    <div class="item" data-value="0">Off</div>
-                </div>
-            </div>
-        </div>
-        <div class="item">
-            <div class="f-settings ui dropdown icon labeled pointing top right">
-                <i class="icon link ellipsis vertical large grey"></i>
-                <div class="menu">
-                    <div class="item f-view-members"><i class="icon users"></i>View Members</div>
-                    <div class="item f-load-messages"><i class="icon unhide"></i>Load More Messages</div>
-                    <div class="item f-clear-messages"><i class="icon recycle"></i>Clear Messages</div>
-                    <div class="item f-close-conversation"><i class="icon window close"></i>Close Conversation</div>
-                    {{#ifneq type "private"}}
-                        <div class="divider"></div>
-                        <div class="item f-leave-group"><i class="icon eject"></i>Leave Conversation</div>
-                        <!--<div class="item f-update-group"><i class="icon edit"></i>Update Conversation Settings</div>-->
-                    {{else}}
-                        <div class="item f-reset-session"><i class="icon refresh"></i>Reset Secure Session</div>
-                    {{/ifneq}}
-                </div>
-            </div>
-        </div>
-    </div>
-=======
->>>>>>> 7ea4a73b
 </div>